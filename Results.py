<<<<<<< HEAD
import pickle
from typing import Dict, List, Tuple, Union

import dill
import numpy as np
from numpy import ndarray
from scipy import fft, signal
from scipy.stats import stats
from sympy import Expr
from sympy import Symbol
from sympy.utilities.lambdify import lambdify

from Function import Model
from macros import commonElement


class Results:
    """
    This class stores results from an ODE simulation.
    Minimally, results for temporal variables are required to be set.
    Other results may be calculated and saved from :class:`~Function.Model` as needed.
    
    :ivar results: 2D dictionary of results.
        First key is indicies of free parameter for current data to present.
        Second key is name of quantity to retrieve results of.
        Value is array of quantitiy values over time.
    :ivar model: :class:`~Function.Model` to calculated results from
    :ivar free_parameter_values: dictionary of values for free parameters.
            Key is name of free parameter.
            Value is possible values for free parameter.
    :ivar general_equilibrium_expressions: dictionary of symbolic equilibrium expressions.
        Key is name of variable.
        Value is symbolic expression.
        This attribute is so that equilibria only need to be calculated once.
        They are reused after their initial calculation.
    """

    def __init__(self, model: Model, free_parameter_values: Dict[str, ndarray]):
        """
        Constructor for :class:`~Results.Results`

        :param model: :class:`~Function.Model` to calculate results from
        :param free_parameter_values: dictionary of values for free parameters.
            Key is name of free parameter.
            Value is possible values for free parameter.
        """
        self.results = {}
        self.model = model
        self.free_parameter_values = free_parameter_values
        self.general_equilibrium_expressions = {}

    def getModel(self) -> Model:
        """
        Get associated :class:`~Function.Model`.
        
        :param self: :class:`~Results.Results` to retrieve associated :class:`~Function.Model` from
        """
        return self.model

    def getFreeParameterIndex(self, name: str):
        """
        Get index of free parameter within collection of free-parameter names.
        
        :param self: :class:`~Results.Results` to retreive free-parameter names from
        :param name: name of free parameter to retreive index of
        """
        free_parameter_names = self.getFreeParameterNames()
        free_parameter_index = free_parameter_names.index(name)
        return free_parameter_index

    def getFreeParameterNames(self) -> List[str]:
        """
        Get names of free parameters.

        :param self: :class:`~Results.Results` to retrieve free-parameter names from
        """
        return list(self.free_parameter_values.keys())

    def getFreeParameterValues(self, names: Union[str, List[str]] = None) -> Union[ndarray, Dict[str, ndarray]]:
        """
        Get values for a free parameter.
        
        :param self: :class:`~Results.Results` to retreive value from
        :param names: name(s) of parameter to retreive values for
        """
        if isinstance(names, str):
            free_parameter_values = self.getFreeParameterValues()
            return free_parameter_values[names]
        elif isinstance(names, list):
            return {name: self.getFreeParameterValues(names=name) for name in names}
        elif names is None:
            return self.free_parameter_values
        else:
            raise TypeError("names must be str or list")

    def getFreeParameterSubstitutions(self, index: Union[tuple, Tuple[int, ...]]) -> Dict[Symbol, float]:
        """
        Get substitutions for free parameters at index.

        :param self: :class:`~Results.Results` to retrieve substitutions from
        :param index: index of free parameters to retrieve free-parameter values from
        """
        free_parameter_names = self.getFreeParameterNames()
        free_parameter_substitutions = {}
        for parameter_location, free_parameter_name in enumerate(free_parameter_names):
            parameter_index = index[parameter_location]
            parameter_values = self.getFreeParameterValues(names=free_parameter_name)
            parameter_value = parameter_values[parameter_index]
            free_parameter_substitutions[Symbol(free_parameter_name)] = parameter_value
        print(free_parameter_substitutions)
        return free_parameter_substitutions

    def getParameterSubstitutions(self, index: Union[tuple, Tuple[int, ...]], name: str = None) -> Dict[Symbol, float]:
        """
        Get substutitions from parameter symbol to parameter value.

        :param self: :class:`~Results.Results` to retrieve values from
        :param index: index of free parameters to retrieve free-parameter values from
        :param name: name of function to retrieve parameter names from.
            Returns substitutions for all parameters in model if None.
            Returns substitutions only for parameters in function if str.
        """
        model = self.getModel()

        if name is None:
            parameter_names = None
        else:
            function = model.getFunctions(names=name)
            kwargs = {
                "species": "Parameter",
                "generations": "all",
                "return_type": str
            }
            parameter_names = function.getFreeSymbols(**kwargs)

        substitutions = model.getParameterSubstitutions(parameter_names, skip_parameters=self.getFreeParameterNames())
        substitutions.update(self.getFreeParameterSubstitutions(index))
        return substitutions

    def setEquilibriumExpressions(self, equilibrium_expressions: Dict[Symbol, Expr] = None) -> None:
        """
        Set symbolic expressions for equilibrium variables.
        These expressions are simplified, except variables and free parameters are kept symbolic.
        Equilibria may be set manually or calculated automatically from the stored :class:`~Function.Model`.
        
        :param self: :class:`~Results.Results` to set equilibria for
        :param equilibrium_expressions: dictionary of equilibria for variables.
            Key is symbolic variable.
            Value is symbolic equilibrium expression of variable.
        """
        if equilibrium_expressions is None:
            solutions = self.getModel().getEquilibriumSolutions(skip_parameters=self.getFreeParameterNames())
            solutions = {variable: solution for variable, solution in solutions.items()}
            self.general_equilibrium_expressions = solutions
        else:
            self.general_equilibrium_expressions = equilibrium_expressions

    def getEquilibriumExpression(self, index: Union[tuple, Tuple[int, ...]], name: Union[Symbol, str]) -> Expr:
        """
        Get equilibrium expression for a variable.
        
        :param self: :class:`~Results.Results` to retrieve equilibrium from
        :param index: index of free parameters to retrieve free-parameter values from
        :param name: name of variable to retrieve equilibrium for
        """
        if len(self.general_equilibrium_expressions.keys()) == 0:
            self.setEquilibriumExpressions()

        if isinstance(name, Symbol):
            general_expression = self.general_equilibrium_expressions[name]
        elif isinstance(name, str):
            general_expression = self.general_equilibrium_expressions[Symbol(name)]
        else:
            raise TypeError("name must be sp.Symbol or str")

        parameter_substitutions = self.getParameterSubstitutions(index=index, name=name)
        simplified_expression = general_expression.subs(parameter_substitutions)
        return simplified_expression

    def resetResults(self) -> None:
        """
        Reset results to store a new set of them.

        :param self: :class:`~Results.Results` to reset results for
        """
        self.results = {}

    def getSubstitutedResults(self, index: Union[tuple, Tuple[int]], expression: Expr, name: str = None) -> ndarray:
        """
        Get results from simulation for function, after substituting results from variables.

        :param self: :class:`~Results.Results` to retrieve results from
        :param index: index of free parameters to retrieve substitutive results at
        :param expression: function to substitute results into
        :param name: name of function where expression was derived from
        """
        expression_sub = expression.subs(self.getParameterSubstitutions(index=index, name=name))

        variables = self.getModel().getVariables(time_evolution_types="Temporal")
        function_lambda = lambdify((Symbol('t'), tuple(variables)), expression_sub, "numpy")
        variable_names = [str(variable) for variable in variables]
        temporal_results = self.getResultsOverTime(index, names=variable_names)
        times = self.getResultsOverTime(index, names='t')
        results = [function_lambda(times[i], temporal_results[i]) for i in range(len(times))]
        return np.array(results)

    def getFunctionResults(self, index: Union[tuple, Tuple[int]], name: str) -> ndarray:
        """
        Get results from simulation for function.

        :param self: :class:`~Results.Results` to retrieve results from
        :param index: index of parameter value for free parameter
        :param name: name of function to retrieve results ofZ
        """
        model = self.getModel()
        function = model.getFunctions(names=name)
        expression = function.getExpression(generations="all")

        substitutions = {}
        function_variables = set(function.getFreeSymbols(species="Variable", generations="all"))
        equilibrium_variables = set(model.getVariables(time_evolution_types="Equilibrium"))
        if commonElement(function_variables, equilibrium_variables):
            substitutions.update(model.getEquilibriumSolutions())

        constant_variables = set(model.getVariables(time_evolution_types="Constant"))
        if commonElement(function_variables, constant_variables):
            substitutions.update(model.getConstantSubstitutions())

        derivative_function_variables = set(model.getVariables(time_evolution_types="Function"))
        if commonElement(function_variables, derivative_function_variables):
            substitutions.update(model.getFunctionSubstitutions())

        expression = expression.subs(substitutions)
        updated_results = self.getSubstitutedResults(index, expression)
        return updated_results

    def getEquilibriumVariableResults(self, index: Union[tuple, Tuple[int]], name: str) -> ndarray:
        """
        Get results from simulation for variable in equilibrium.

        :param self: :class:`~Results.Results` to retrieve results from
        :param index: index of parameter value for free parameter
        :param name: name of variable to retrieve results of
        """
        results = self.getSubstitutedResults(index, self.getEquilibriumExpression(index, name))
        return np.array(results)

    def getConstantVariableResults(self, index: Union[tuple, Tuple[int]], name: str) -> ndarray:
        """
        Get results from simulation for constant variable.

        :param self: :class:`~Results.Results` to retrieve results from
        :param index: index of parameter value for free parameter
        :param name: name of variable to retrieve results of
        """
        initial_condition = self.getModel().getDerivativesFromVariableNames(names=name).getInitialCondition()
        results = np.repeat(initial_condition, len(self.getResultsOverTime(index, 't')))
        return results

    def getOscillationFrequency(
            self,
            index: Union[tuple, Tuple[int]],
            name: str,
            calculation_method: str = "autocorrelation",
            condensing_method: str = "average",
            **kwargs
    ) -> float:
        """
        Get oscillation frequency for quantity.

        :param self: :class:`~Results.Results` to retrieve quantity results from
        :param index: index of results.
            This is a tuple of indicies.
            The index of the tuple corresponds to the parameter in free parameters.
            The index within the tuple corresponds to the value of the parameter in its set of possible values.
        :param name: name of quantity to retrieve frequency for
        :param calculation_method: method used to calculate frequencies.
            "maxima_separation" uses peak-to-peak separation of waveform.
            "minima_separation" uses trough-to-trough separation of waveform.
            "extrema_separation" uses peaks and troughs separation of waveform.
            "maxima_fourier_[n]" uses peak-to-peak separation of Fourier transform (i.e. separation of harmonics).
            This method uses separations for the first n maxima.
            "autocorrelation" uses autocorrelation of waveform.
            This method uses the argument of the first local maximum, excluding zero.
        :param condensing_method: method used to "average" frequencies.
            "average" uses arithmetic mean of frequencies.
            "maximum" uses maximum of frequencies.
            "minimum" uses minium of frequencies.
            "initial" uses first frequency in frequencies.
            "final" uses last frequency in frequencies.
        :param kwargs: additional arguments to pass into :meth:`~Results.Results.getResultsOverTime`
        """
        calculation_method = calculation_method.lower()
        condensing_method = condensing_method.lower()
        results = self.getResultsOverTime(index=index, names=name, **kwargs)
        times = self.getResultsOverTime(index=index, names='t', **kwargs)

        if "separation" in calculation_method:
            if "max" in calculation_method or "min" in calculation_method:
                time_to_frequency = lambda initial_time, final_time: 1 / (final_time - initial_time)
            elif "extrema" in calculation_method:
                time_to_frequency = lambda initial_time, final_time: 0.5 / (final_time - initial_time)
            else:
                raise ValueError("separation method must include maxima, minima, xor extrema")

            extrema_indicies = np.array([], dtype=np.int32)
            if "max" in calculation_method or "extrema" in calculation_method:
                maxima_indicies = signal.find_peaks(results)[0]
                extrema_indicies = np.append(extrema_indicies, maxima_indicies)
            if "min" in calculation_method or "extrema" in calculation_method:
                minima_indicies = signal.find_peaks(-results)[0]
                extrema_indicies = np.append(extrema_indicies, minima_indicies)
            extrema_times = times[extrema_indicies]
            frequencies = np.array(
                [time_to_frequency(extrema_times[i], extrema_times[i + 1]) for i in range(len(extrema_times) - 1)]
            )
        elif "max" in calculation_method and "fourier" in calculation_method:
            harmonic_count = int(calculation_method.split('_')[-1])
            print('1', harmonic_count)
            time_count = len(times)
            time_resolution = (times[-1] - times[0]) / (time_count - 1)
            fourier_results, frequencies = abs(fft.rfft(results)), fft.rfftfreq(time_count, time_resolution)

            maxima_indicies = signal.find_peaks(fourier_results)[0]
            if len(maxima_indicies) >= 1:
                harmonic_frequencies = frequencies[maxima_indicies]
                harmonic_frequencies = np.insert(harmonic_frequencies, 0, 0)
                n_harmonic_frequencies = harmonic_frequencies[:harmonic_count]
                frequencies = np.array(
                    [n_harmonic_frequencies[i + 1] - n_harmonic_frequencies[i] for i in
                        range(len(n_harmonic_frequencies) - 1)]
                )
            else:
                frequencies = np.array([])
        elif "autocorrelation" in calculation_method:
            results_count = results.size
            correlation = signal.correlate(results, results, mode="same")[results_count // 2:]
            lags = signal.correlation_lags(results_count, results_count, mode="same")[results_count // 2:]

            argrelmax_correlation = signal.argrelmax(correlation)[0]
            argrelmax_count = argrelmax_correlation.size

            if argrelmax_count >= 1:
                lag = lags[argrelmax_correlation][0]
                delta_time = times[1] - times[0]
                frequencies = np.array([1 / (lag * delta_time)])
            else:
                frequencies = np.array([0])
        else:
            raise ValueError("invalid calculation method")

        frequency_count = frequencies.size
        if frequency_count >= 1:
            if condensing_method == "average":
                frequency = np.mean(frequencies)
            elif condensing_method == "maximum":
                frequency = np.amax(frequencies)
            elif condensing_method == "minimum":
                frequency = np.amin(frequencies)
            elif condensing_method == "initial":
                frequency = frequencies[0]
            elif condensing_method == "final":
                frequency = frequencies[-1]
            else:
                raise ValueError("invalid condensing method")
        else:
            frequency = 0
        return frequency

    def getHolderMean(
            self, index: Union[tuple, Tuple[int]], name: str, order: int = 1, **kwargs
    ) -> float:
        """
        Get Holder mean for results.
        
        :param self: :class:`~Results.Results` to retrieve results from
        :param index: index of results.
            This is a tuple of indicies.
            The index of the tuple corresponds to the parameter in free parameters.
            The index within the tuple corresponds to the value of the parameter in its set of possible values.
        :param name: name of quantity to retrieve mean for
        :param order: order of Holder mean
        :param kwargs: additional arguments to pass into :meth:`~Results.Results.getResultsOverTime`
        """
        results = self.getResultsOverTime(index=index, names=name, **kwargs)

        if order == 1:
            mean = np.mean(results)
        elif order == 2:
            mean = np.sqrt(np.mean(results) ** 2)
        elif order == 0:
            mean = stats.gmean(results)
        # elif order == -1: mean = stats.hmean(results)
        elif np.isinf(order) and np.sign(order) == 1:
            mean = np.amax(results)
        elif np.isinf(order) and np.sign(order) == -1:
            mean = np.amin(results)
        else:
            mean = np.mean(results ** order) ** (1 / order)

        return mean

    def getFourierTransform(self, index: Union[tuple, Tuple[int, ...]], name: str):
        """
        Get Fourier transform of results.
        
        :param self: :class:`~Results.Results` to retreive results from
        :param index: index of results.
            This is a tuple of indicies.
            The index of the tuple corresponds to the parameter in free parameters.
            The index within the tuple corresponds to the value of the parameter in its set of possible values.
        :param name: name of quantity to retreive Fourier transform of
        """
        original_results = self.getResultsOverTime(index, names=name)
        # noinspection PyPep8Naming
        N = len(original_results)

        if name == 't':
            initial_time, final_time = original_results[0], original_results[-1]
            time_resolution = (final_time - initial_time) / (N - 1)
            fourier_results = fft.rfftfreq(N, time_resolution)
        else:
            fourier_results = fft.rfft(original_results)
            fourier_results = abs(fourier_results)
        return fourier_results

    def getResultsOverTime(
            self,
            index: Union[tuple, Tuple[int, ...]],
            names: Union[str, List[str]] = None,
            transform_name: str = "None",
            condensor_name: str = "None",
            **condensor_kwargs
    ) -> Union[float, ndarray]:
        """
        Get results for variable or function over time.
        Results are evaluated from simulation.
        Optionally perform a transformation on the quantity.
        Optionally condense variable values into one value.
        
        __Recursion Base__
            return results for single variable: names [str]

        :param self: :class:`~Results.Results` to retrieve results from
        :param index: index of results.
            This is a tuple of indicies.
            The index of the tuple corresponds to the parameter in free parameters.
            The index within the tuple corresponds to the value of the parameter in its set of possible values.
        :param names: name(s) of variable/function(s) to retrieve results for
        :param transform_name: transform to perform on results.
            "Fourier" - Fourier transform.
        :param condensor_name: analysis to perform on results to reduce into one (or few) floats.
            "Frequency" - calculate frequency of oscillation
        """
        results = self.results[index]
        if isinstance(names, str):
            if condensor_name != "None":
                kwargs = {
                    "index": index,
                    "name": names,
                    "transform_name": transform_name
                }
                if condensor_name == "Frequency":
                    return self.getOscillationFrequency(**kwargs, **condensor_kwargs)
                elif condensor_name == "Mean":
                    return self.getHolderMean(**kwargs, **condensor_kwargs)
                else:
                    raise ValueError("invalid condensor name")

            if transform_name != "None":
                if transform_name == "Fourier":
                    return self.getFourierTransform(index=index, name=names)
                else:
                    raise ValueError("invalid transform name")

            try:
                return results[names]
            except KeyError:
                pass

            model = self.getModel()

            if names in model.getVariables(return_type=str):
                time_evolution_type = model.getDerivativesFromVariableNames(names=names).getTimeEvolutionType()
                results_handles = {
                    "Equilibrium": self.getEquilibriumVariableResults,
                    "Constant": self.getConstantVariableResults,
                    "Function": self.getFunctionResults
                }
                # noinspection PyArgumentList
                updated_results = results_handles[time_evolution_type](index, names)
            elif names in model.getFunctionNames():
                updated_results = self.getFunctionResults(index, names)
            else:
                ValueError("names input must correspond to either variable or function when str ")

            # noinspection PyUnboundLocalVariable
            self.setResults(index, updated_results, names)
            return updated_results
        elif isinstance(names, list):
            kwargs = {
                "index": index,
                "transform_name": transform_name
            }
            new_results = np.array([self.getResultsOverTime(names=name, **kwargs) for name in names])
            transpose = new_results.T
            return transpose
        elif names is None:
            return self.getResultsOverTime(index, names=list(results.keys()))
        else:
            raise TypeError("names input must be str or list")

    def getResultsOverTimePerParameter(
            self,
            index: Union[tuple, Tuple[int]],
            parameter_name: str,
            quantity_names: Union[str, List[str]],
            **kwargs
    ) -> Tuple[ndarray, ...]:
        """
        Get free-parameter values and "averaged" quantity values.

        :param self: :class:`~Results.Results` to retrieve results from
        :param index: index of results.
            This is a tuple of indicies.
            The index of the tuple corresponds to the parameter in free parameters.
            The index within the tuple corresponds to the value of the parameter in its set of possible values.
        :param parameter_name: name of free parameter to average quantity results over.
        :param quantity_names: name of quantity to average results over
        :param kwargs: additional arguments to pass into :meth:`~Results.Results.getResultsOverTime`
        :returns: tuple of results.
            First index gives parameter values.
            Second-last index gives quantity results; one set of quantity results per index.
        """
        if isinstance(quantity_names, str):
            quantity_names = [quantity_names]

        parameter_index = self.getFreeParameterIndex(parameter_name)
        parameter_values = self.getFreeParameterValues(names=parameter_name)
        parameter_stepcount = len(parameter_values)
        list_index = list(index)
        new_index = lambda i: tuple(list_index[:parameter_index] + [i] + list_index[parameter_index + 1:])

        results = []
        for quantity_name in quantity_names:
            new_results = np.array(
                [
                    self.getResultsOverTime(index=new_index(i), names=quantity_name, **kwargs)
                    for i in range(parameter_stepcount)
                ]
            )
            results.append(new_results)
        return parameter_values, *tuple(results)

    def setResults(
            self, index: Union[tuple, Tuple[int]], results: Union[ndarray, Dict[str, ndarray]], name: str = None
    ) -> None:
        """
        Save results from simulation.

        :param self: :class:`~Results.Results` to save results in
        :param index: index of parameter value for free parameter
        :param results: results to save at :paramref:`~Results.Results.setResults.index`.
            This must be a list of floats if name is specified.
            This must be a dictionary if name is not specified.
            Key is name of variable.
            Value is list of floats for variable over time.
        :param name: name of quantity to set results for
        """
        if isinstance(name, str):
            self.results[index][name] = results
        elif name is None:
            self.results[index] = results

    def saveToFile(self, filename: str) -> None:
        """
        Save results object (self) into file.

        :param self: :class:`~Results.Results` to save into file
        :param filename: name of file to save object into
        """
        file = open(filename, 'wb')
        model = self.getModel()
        save_info = {
            "results": self.results,
            "free_parameter_values": self.getFreeParameterValues(),
            "model_parameters": {
                parameter.getName(): parameter.getQuantity()
                for parameter in model.getParameters()
            },
            "model_functions": {
                function_object.getName():
                    (
                        function_object.getExpression(),
                        function_object.getFreeSymbols(),
                        function_object.instance_arguments
                    )
                for function_object in model.getFunctions()
            }
        }
        dill.dump(save_info, file)
=======
import itertools
from os import remove
from os.path import basename, dirname, join
from typing import Dict, Iterable, List, Tuple, Union
from zipfile import ZipFile

import dill
import numpy as np
import yaml
from numpy import ndarray
from scipy import fft, signal
from scipy.stats import stats
from sympy import Expr
from sympy import Symbol
from sympy.utilities.lambdify import lambdify

from Function import Model
from macros import commonElement, recursiveMethod


class Results:
    """
    This class stores results from an ODE simulation.
    Minimally, results for temporal variables are required to be set.
    Other results may be calculated and saved from :class:`~Function.Model` as needed.
    
    :ivar results: 2D dictionary of results.
        First key is indicies of free parameter for current data to present.
        Second key is name of quantity to retrieve results of.
        Value is array of quantitiy values over time.
    :ivar model: :class:`~Function.Model` to calculated results from
    :ivar free_parameter_values: dictionary of values for free parameters.
            Key is name of free parameter.
            Value is possible values for free parameter.
    :ivar general_equilibrium_expressions: dictionary of symbolic equilibrium expressions.
        Key is name of variable.
        Value is symbolic expression.
        This attribute is so that equilibria only need to be calculated once.
        They are reused after their initial calculation.
    """

    def __init__(self, model: Model, free_parameter_values: Dict[str, ndarray], results: dict = None):
        """
        Constructor for :class:`~Results.Results`

        :param model: :class:`~Function.Model` to calculate results from
        :param free_parameter_values: dictionary of values for free parameters.
            Key is name of free parameter.
            Value is possible values for free parameter.
        """
        self.results = {} if results is None else results
        self.model = model
        self.general_function_expressions = {}
        self.free_parameter_values = free_parameter_values
        self.general_equilibrium_expressions = {}

    def getModel(self) -> Model:
        """
        Get associated :class:`~Function.Model`.
        
        :param self: :class:`~Results.Results` to retrieve associated :class:`~Function.Model` from
        """
        return self.model

    def getFreeParameterIndex(self, name: str):
        """
        Get index of free parameter within collection of free-parameter names.
        
        :param self: :class:`~Results.Results` to retreive free-parameter names from
        :param name: name of free parameter to retreive index of
        """
        free_parameter_names = self.getFreeParameterNames()
        free_parameter_index = free_parameter_names.index(name)
        return free_parameter_index

    def getFreeParameterNames(self) -> List[str]:
        """
        Get names of free parameters.

        :param self: :class:`~Results.Results` to retrieve free-parameter names from
        """
        return list(self.free_parameter_values.keys())

    def getFreeParameterValues(
            self, names: Union[str, Iterable[str]] = None, output_type: type = list
    ) -> Union[ndarray, Dict[str, ndarray]]:
        """
        Get values for a free parameter.
        
        :param self: :class:`~Results.Results` to retreive value from
        :param names: name(s) of parameter to retreive values for
        :param output_type: iterable to output as
            if :paramref:`~Results.Results.getFreeParameterValues.names` is iterable
        """

        def get(name: str) -> ndarray:
            """Base method for :meth:`~Results.Results.getFreeParameterValues`"""
            return self.free_parameter_values[name]

        kwargs = {
            "args": names,
            "base_method": get,
            "valid_input_types": str,
            "output_type": output_type,
            "default_args": self.getFreeParameterNames()
        }
        return recursiveMethod(**kwargs)

    def getFreeParameterSubstitutions(self, index: Union[tuple, Tuple[int, ...]]) -> Dict[Symbol, float]:
        """
        Get substitutions for free parameters at index.

        :param self: :class:`~Results.Results` to retrieve substitutions from
        :param index: index of free parameters to retrieve free-parameter values from
        """
        free_parameter_names = self.getFreeParameterNames()
        free_parameter_substitutions = {}
        for parameter_location, free_parameter_name in enumerate(free_parameter_names):
            parameter_index = index[parameter_location]
            parameter_values = self.getFreeParameterValues(names=free_parameter_name)
            parameter_value = parameter_values[parameter_index]
            free_parameter_substitutions[Symbol(free_parameter_name)] = parameter_value
        return free_parameter_substitutions

    def getParameterSubstitutions(
            self,
            index: Union[tuple, Tuple[int, ...]] = None,
            name: str = None,
            include_nonfree: bool = True,
            include_free: bool = False
    ) -> Dict[Symbol, float]:
        """
        Get substitutions from parameter symbol to parameter value.

        :param self: :class:`~Results.Results` to retrieve values from
        :param index: index of free parameters to retrieve free-parameter values from
        :param name: name of function to retrieve parameter names from.
            Returns substitutions for all parameters in model if None.
            Returns substitutions only for parameters in function if str.
        :param include_free: set True to include substitutions for free parameters.
            Set False to exclude them.
            :paramref:`~Results.Results.getParameterSubstitutions.index` must be given if set to True.
        :param include_nonfree: set True to include substitutions for non-free parameters.
            Set False to exclude them.
        """
        model = self.getModel()

        if name is None:
            parameter_names = None
        else:
            function = model.getFunctions(names=name)
            kwargs = {
                "species": "Parameter",
                "generations": "all",
                "return_type": str
            }
            parameter_names = function.getFreeSymbols(**kwargs)

        substitutions = {}
        if include_free:
            substitutions.update(self.getFreeParameterSubstitutions(index))
        if include_nonfree:
            nonfree_substitutions = model.getParameterSubstitutions(
                parameter_names,
                skip_parameters=self.getFreeParameterNames()
            )
            substitutions.update(nonfree_substitutions)

        return substitutions

    def setEquilibriumExpressions(self, equilibrium_expressions: Dict[Symbol, Expr] = None) -> None:
        """
        Set symbolic expressions for equilibrium variables.
        These expressions are simplified, except variables and free parameters are kept symbolic.
        Equilibria may be set manually or calculated automatically from the stored :class:`~Function.Model`.
        
        :param self: :class:`~Results.Results` to set equilibria for
        :param equilibrium_expressions: dictionary of equilibria for variables.
            Key is symbolic variable.
            Value is symbolic equilibrium expression of variable.
        """
        if equilibrium_expressions is None:
            solutions = self.getModel().getEquilibriumSolutions(skip_parameters=self.getFreeParameterNames())
            self.general_equilibrium_expressions = solutions
        else:
            self.general_equilibrium_expressions = equilibrium_expressions

    def getEquilibriumExpression(self, index: Union[tuple, Tuple[int, ...]], name: Union[Symbol, str]) -> Expr:
        """
        Get equilibrium expression for a variable.
        
        :param self: :class:`~Results.Results` to retrieve equilibrium from
        :param index: index of free parameters to retrieve free-parameter values from
        :param name: name of variable to retrieve equilibrium for
        """
        if len(self.general_equilibrium_expressions.keys()) == 0:
            self.setEquilibriumExpressions()

        if isinstance(name, Symbol):
            general_expression = self.general_equilibrium_expressions[name]
        elif isinstance(name, str):
            general_expression = self.general_equilibrium_expressions[Symbol(name)]
        else:
            raise TypeError("name must be sp.Symbol or str")

        parameter_substitutions = self.getParameterSubstitutions(index=index)
        simplified_expression = general_expression.subs(parameter_substitutions)
        return simplified_expression

    def getGeneralFunctionExpression(self, name: str) -> Expr:
        """
        Get expression for function, with values for non-free parameter substituted in.

        :param self: :class:`~Results.Results` to retrieve expression from
        :param name: name of function to retrieve expression for
        """
        try:
            expression = self.general_function_expressions[name]
        except KeyError:
            expression = self.getModel().getFunctions(names=name).getExpression(generations=0)
            parameter_substitutions = self.getParameterSubstitutions(include_free=False)
            expression = expression.subs(parameter_substitutions)
            self.general_function_expressions[name] = expression

        return expression

    def resetResults(self) -> None:
        """
        Reset results to store a new set of them.

        :param self: :class:`~Results.Results` to reset results for
        """
        self.results = {}

    def getSubstitutedResults(self, index: Union[tuple, Tuple[int]], expression: Expr, name: str = None) -> ndarray:
        """
        Get results from simulation for function, after substituting results from variables.

        :param self: :class:`~Results.Results` to retrieve results from
        :param index: index of free parameters to retrieve substitutive results at
        :param expression: function to substitute results into
        :param name: name of function where expression was derived from
        """
        expression_sub = expression.subs(self.getParameterSubstitutions(index=index, name=name))

        variables = self.getModel().getVariables(time_evolution_types="Temporal")
        expression_lambda = lambdify([[Symbol('t'), *variables]], expression_sub, modules=["numpy", "scipy"])
        variable_names = list(map(str, variables))
        temporal_results = self.getResultsOverTime(index, quantity_names=variable_names)
        times = self.getResultsOverTime(index, quantity_names='t')
        times = times.reshape((1, times.size))
        arguments = np.append(times, temporal_results, axis=0)
        results = expression_lambda(arguments)
        return np.array(results)

    def getFunctionResults(self, index: Union[tuple, Tuple[int]], name: str) -> ndarray:
        """
        Get results from simulation for function.

        :param self: :class:`~Results.Results` to retrieve results from
        :param index: index of parameter value for free parameter
        :param name: name of function to retrieve results ofZ
        """
        expression = self.getGeneralFunctionExpression(name)
        parameter_substitutions = self.getParameterSubstitutions(index, include_nonfree=False, include_free=True)
        expression = expression.subs(parameter_substitutions)

        free_symbols = expression.free_symbols
        free_symbol_names = list(map(str, free_symbols))
        expression_lambda = lambdify([free_symbols], expression, modules=["numpy", "scipy"])
        substitutions_results = self.getResultsOverTime(index=index, quantity_names=free_symbol_names)
        updated_results = expression_lambda(substitutions_results)
        return updated_results

    def getEquilibriumVariableResults(self, index: Union[tuple, Tuple[int]], name: str) -> ndarray:
        """
        Get results from simulation for variable in equilibrium.

        :param self: :class:`~Results.Results` to retrieve results from
        :param index: index of parameter value for free parameter
        :param name: name of variable to retrieve results of
        """
        results = self.getSubstitutedResults(index, self.getEquilibriumExpression(index, name))
        return np.array(results)

    def getConstantVariableResults(self, index: Union[tuple, Tuple[int]], name: str) -> ndarray:
        """
        Get results from simulation for constant variable.

        :param self: :class:`~Results.Results` to retrieve results from
        :param index: index of parameter value for free parameter
        :param name: name of variable to retrieve results of
        """
        initial_condition = self.getModel().getDerivativesFromVariableNames(names=name).getInitialCondition()
        results = np.repeat(initial_condition, self.getResultsOverTime(index, 't').size)
        return results

    def getOscillationFrequency(
            self,
            index: Union[tuple, Tuple[int]],
            name: str,
            calculation_method: str = "autocorrelation",
            condensing_method: str = "average",
            **kwargs
    ) -> float:
        """
        Get oscillation frequency for quantity.

        :param self: :class:`~Results.Results` to retrieve quantity results from
        :param index: index of results.
            This is a tuple of indicies.
            The index of the tuple corresponds to the parameter in free parameters.
            The index within the tuple corresponds to the value of the parameter in its set of possible values.
        :param name: name of quantity to retrieve frequency for
        :param calculation_method: method used to calculate frequencies.
            "maxima_separation" uses peak-to-peak separation of waveform.
            "minima_separation" uses trough-to-trough separation of waveform.
            "extrema_separation" uses peaks and troughs separation of waveform.
            "maxima_fourier_[n]" uses peak-to-peak separation of Fourier transform (i.e. separation of harmonics).
            This method uses separations for the first n maxima.
            "autocorrelation" uses autocorrelation of waveform.
            This method uses the argument of the first local maximum, excluding zero.
        :param condensing_method: method used to "average" frequencies.
            "average" uses arithmetic mean of frequencies.
            "maximum" uses maximum of frequencies.
            "minimum" uses minium of frequencies.
            "initial" uses first frequency in frequencies.
            "final" uses last frequency in frequencies.
        :param kwargs: additional arguments to pass into :meth:`~Results.Results.getResultsOverTime`
        """
        calculation_method = calculation_method.lower()
        condensing_method = condensing_method.lower()
        results = self.getResultsOverTime(index=index, quantity_names=name, **kwargs)
        times = self.getResultsOverTime(index=index, quantity_names='t', **kwargs)

        if "separation" in calculation_method:
            if "max" in calculation_method or "min" in calculation_method:
                time_to_frequency = lambda initial_time, final_time: 1 / (final_time - initial_time)
            elif "extrema" in calculation_method:
                time_to_frequency = lambda initial_time, final_time: 0.5 / (final_time - initial_time)
            else:
                raise ValueError("separation method must include maxima, minima, xor extrema")

            extrema_indicies = np.array([], dtype=np.int32)
            if "max" in calculation_method or "extrema" in calculation_method:
                maxima_indicies = signal.find_peaks(results)[0]
                extrema_indicies = np.append(extrema_indicies, maxima_indicies)
            if "min" in calculation_method or "extrema" in calculation_method:
                minima_indicies = signal.find_peaks(-results)[0]
                extrema_indicies = np.append(extrema_indicies, minima_indicies)
            extrema_times = times[extrema_indicies]
            frequencies = time_to_frequency(extrema_times[0:-1], extrema_times[1:])
        elif "max" in calculation_method and "fourier" in calculation_method:
            harmonic_count = int(calculation_method.split('_')[-1])
            time_count = times.size
            time_resolution = (times[-1] - times[0]) / (time_count - 1)
            fourier_results, frequencies = abs(fft.rfft(results)), fft.rfftfreq(time_count, time_resolution)

            maxima_indicies = signal.find_peaks(fourier_results)[0]
            if maxima_indicies.size >= 1:
                harmonic_frequencies = frequencies[maxima_indicies]
                harmonic_frequencies = np.insert(harmonic_frequencies, 0, 0)
                n_harmonic_frequencies = harmonic_frequencies[:harmonic_count]
                frequencies = n_harmonic_frequencies[1:] - n_harmonic_frequencies[0:-1]
            else:
                frequencies = np.array([])
        elif "autocorrelation" in calculation_method:
            results_count = results.size
            correlation = signal.correlate(results, results, mode="same")[results_count // 2:]
            lags = signal.correlation_lags(results_count, results_count, mode="same")[results_count // 2:]

            argrelmax_correlation = signal.argrelmax(correlation)[0]
            argrelmax_count = argrelmax_correlation.size

            if argrelmax_count >= 1:
                lag = lags[argrelmax_correlation][0]
                delta_time = times[1] - times[0]
                frequencies = np.array([1 / (lag * delta_time)])
            else:
                frequencies = np.array([0])
        else:
            raise ValueError("invalid calculation method")

        frequency_count = frequencies.size
        if frequency_count >= 1:
            if condensing_method == "average":
                frequency = np.mean(frequencies)
            elif condensing_method == "maximum":
                frequency = np.amax(frequencies)
            elif condensing_method == "minimum":
                frequency = np.amin(frequencies)
            elif condensing_method == "initial":
                frequency = frequencies[0]
            elif condensing_method == "final":
                frequency = frequencies[-1]
            else:
                raise ValueError("invalid condensing method")
        else:
            frequency = 0
        return frequency

    def getStandardDeviation(self, index: Union[tuple, Tuple[int]], name: str, **kwargs) -> float:
        """
        Get RMS of deviation for results.

        :param self: :class:`~Results.Results` to retrieve results from
        :param index: index of results.
            This is a tuple of indicies.
            The index of the tuple corresponds to the parameter in free parameters.
            The index within the tuple corresponds to the value of the parameter in its set of possible values.
        :param name: name of quantity to retrieve mean for
        :param kwargs: additional arguments to pass into :meth:`~Results.Results.getResultsOverTime`
        """
        results = self.getResultsOverTime(index=index, quantity_names=name, **kwargs)
        return np.std(results)

    def getHolderMean(self, index: Union[tuple, Tuple[int]], name: str, order: int = 1, **kwargs) -> float:
        """
        Get Holder mean for results.
        
        :param self: :class:`~Results.Results` to retrieve results from
        :param index: index of results.
            This is a tuple of indicies.
            The index of the tuple corresponds to the parameter in free parameters.
            The index within the tuple corresponds to the value of the parameter in its set of possible values.
        :param name: name of quantity to retrieve mean for
        :param order: order of Holder mean
        :param kwargs: additional arguments to pass into :meth:`~Results.Results.getResultsOverTime`
        """
        results = self.getResultsOverTime(index=index, quantity_names=name, **kwargs)

        if order == 1:
            mean = np.mean(results)
        elif order == 2:
            mean = np.sqrt(np.mean(results ** 2))
        elif order == 0:
            mean = stats.gmean(results)
        # elif order == -1: mean = stats.hmean(results)
        elif np.isinf(order) and np.sign(order) == 1:
            mean = np.amax(results)
        elif np.isinf(order) and np.sign(order) == -1:
            mean = np.amin(results)
        else:
            mean = np.mean(results ** order) ** (1 / order)

        return mean

    def getFourierTransform(self, index: Union[tuple, Tuple[int, ...]], quantity_name: str) -> ndarray:
        """
        Get Fourier transform of results.
        
        :param self: :class:`~Results.Results` to retreive results from
        :param index: index of results.
            This is a tuple of indicies.
            The index of the tuple corresponds to the parameter in free parameters.
            The index within the tuple corresponds to the value of the parameter in its set of possible values.
        :param quantity_name: name of quantity to retreive Fourier transform of
        """
        original_results = self.getResultsOverTime(index, quantity_names=quantity_name)
        # noinspection PyPep8Naming
        N = original_results.size

        if quantity_name == 't':
            initial_time, final_time = original_results[0], original_results[-1]
            time_resolution = (final_time - initial_time) / (N - 1)
            fourier_results = fft.rfftfreq(N, time_resolution)
        else:
            fourier_results = fft.rfft(original_results)
            fourier_results = abs(fourier_results)
        return fourier_results

    def getResultsOverTime(
            self,
            index: Union[tuple, Tuple[int, ...]],
            quantity_names: Union[str, List[str]] = None,
            transform_name: str = "None",
            condensor_name: str = "None",
            **condensor_kwargs
    ) -> Union[float, ndarray]:
        """
        Get results for variable or function over time.
        Results are evaluated from simulation.
        Optionally perform a transformation on the quantity.
        Optionally condense variable values into one value.
        
        __Recursion Base__
            return results for single variable: names [str]

        :param self: :class:`~Results.Results` to retrieve results from
        :param index: index of results.
            This is a tuple of indicies.
            The index of the tuple corresponds to the parameter in free parameters.
            The index within the tuple corresponds to the value of the parameter in its set of possible values.
        :param quantity_names: name(s) of variable/function(s) to retrieve results for
        :param transform_name: transform to perform on results.
            "Fourier" - Fourier transform.
        :param condensor_name: analysis to perform on results to reduce into one (or few) floats.
            "Frequency" - calculate frequency of oscillation
        """
        results = self.results[index]
        if isinstance(quantity_names, str):
            if condensor_name != "None":
                kwargs = {
                    "index": index,
                    "name": quantity_names,
                    "transform_name": transform_name
                }
                if condensor_name == "Frequency":
                    return self.getOscillationFrequency(**kwargs, **condensor_kwargs)
                elif condensor_name == "Mean":
                    return self.getHolderMean(**kwargs, **condensor_kwargs)
                elif condensor_name == "Standard Deviation":
                    return self.getStandardDeviation(**kwargs, **condensor_kwargs)
                else:
                    raise ValueError(f"invalid condensor name ({condensor_name:s})")

            if transform_name != "None":
                if transform_name == "Fourier":
                    return self.getFourierTransform(index=index, quantity_name=quantity_names)
                else:
                    raise ValueError(f"invalid transform name ({transform_name:s})")

            try:
                return results[quantity_names]
            except KeyError:
                pass

            model = self.getModel()

            if quantity_names in model.getVariables(return_type=str):
                time_evolution_type = model.getDerivativesFromVariableNames(names=quantity_names).getTimeEvolutionType()
                results_handles = {
                    "Equilibrium": self.getEquilibriumVariableResults,
                    "Constant": self.getConstantVariableResults,
                    "Function": self.getFunctionResults
                }
                # noinspection PyArgumentList
                updated_results = results_handles[time_evolution_type](index, quantity_names)
            elif quantity_names in model.getFunctionNames():
                updated_results = self.getFunctionResults(index, quantity_names)
            else:
                raise ValueError("quantity_names input must correspond to either variable or function when str")

            # noinspection PyUnboundLocalVariable
            self.setResults(index, updated_results, quantity_names)
            return updated_results
        elif isinstance(quantity_names, list):
            kwargs = {
                "index": index,
                "transform_name": transform_name
            }
            new_results = np.array([self.getResultsOverTime(quantity_names=name, **kwargs) for name in quantity_names])
            return new_results
        else:
            raise TypeError("names input must be str or list")

    def getResultsOverTimePerParameter(
            self,
            index: Union[tuple, Tuple[int]],
            parameter_names: str,
            quantity_names: Union[str, List[str]],
            **kwargs
    ) -> Tuple[ndarray, ...]:
        """
        Get free-parameter values and "averaged" quantity values.

        :param self: :class:`~Results.Results` to retrieve results from
        :param index: index of results.
            This is a tuple of indicies.
            The index of the tuple corresponds to the parameter in free parameters.
            The index within the tuple corresponds to the value of the parameter in its set of possible values.
        :param parameter_names: name(s) of free parameter(s) to retrieve quantity results over.
        :param quantity_names: name(s) of quantity(s) to average results over
        :param kwargs: additional arguments to pass into :meth:`~Results.Results.getResultsOverTime`
        :returns: tuple of results.
            First index gives array of parameter base values.
                nth index of this array gives values for nth parameter in
                :paramref:`~Results.Results.getResultsOverTimePerParameter.parameter_names`.
            Second index gives matrix quantity results.
                nth index of this matrix gives values for nth quantity in
                :paramref:`~Results.Results.getResultsOverTimePerParameter.quantity_names`.
        """
        if isinstance(quantity_names, str):
            quantity_names = [quantity_names]
        if isinstance(parameter_names, str):
            parameter_names = [parameter_names]

        per_parameter_locations = np.array(list(map(self.getFreeParameterIndex, parameter_names)))
        per_parameter_base_values = tuple(list(self.getFreeParameterValues(names=parameter_names)))
        per_parameter_stepcounts = tuple(map(len, per_parameter_base_values))
        per_parameter_partial_indicies = list(itertools.product(*map(range, per_parameter_stepcounts)))

        default_index = np.array(index)
        times = self.getResultsOverTime(index=index, quantity_names='t', **kwargs)
        if isinstance(times, (float, int)):
            single_result_size = per_parameter_stepcounts
        elif isinstance(times, ndarray):
            single_result_size = (*per_parameter_stepcounts, *times.shape)

        results = np.zeros((len(quantity_names), *single_result_size))
        for quantity_location, quantity_name in enumerate(quantity_names):
            single_results = np.zeros(single_result_size)
            for partial_index in per_parameter_partial_indicies:
                new_index = default_index
                new_index[per_parameter_locations] = partial_index

                single_result = self.getResultsOverTime(index=tuple(new_index), quantity_names=quantity_name, **kwargs)
                single_results[partial_index] = single_result
            results[quantity_location] = single_results
        return per_parameter_base_values, results

    def setResults(
            self, index: Union[tuple, Tuple[int]], results: Union[ndarray, Dict[str, ndarray]], name: str = None
    ) -> None:
        """
        Save results from simulation.

        :param self: :class:`~Results.Results` to save results in
        :param index: index of parameter value for free parameter
        :param results: results to save at :paramref:`~Results.Results.setResults.index`.
            This must be a list of floats if name is specified.
            This must be a dictionary if name is not specified.
            Key is name of variable.
            Value is list of floats for variable over time.
        :param name: name of quantity to set results for
        """
        if isinstance(name, str):
            self.results[index][name] = results
        elif name is None:
            self.results[index] = results

    def saveToFile(self, filepath: str) -> None:
        """
        Save results object (self) into *.zip file.

        :param self: :class:`~Results.Results` to save into file
        :param filepath: path of file to save object into
        """
        model = self.getModel()

        free_parameter_info = {}
        for name, values in self.getFreeParameterValues(output_type=dict).items():
            unit = str(model.getParameters(names=name).getQuantity().to_base_units().units)
            free_parameter_info[name] = {
                "values": list(map(str, values)),
                "unit": unit
            }

        path_directory = dirname(filepath)

        function_file = model.saveFunctionsToFile(join(path_directory, "Function.yml"))
        parameter_file = model.saveParametersToFile(join(path_directory, "Parameter.yml"))
        time_evolution_type_file = model.saveParametersToFile(join(path_directory, "TimeEvolutionType.yml"))

        free_parameter_file = open(join(path_directory, "FreeParameter.yml"), 'w')
        yaml.dump(free_parameter_info, free_parameter_file, default_flow_style=None)
        free_parameter_file.close()

        results_file = open(join(path_directory, "Results.pkl"), 'wb')
        dill.dump(self.results, results_file)
        results_file.close()

        files = [function_file, parameter_file, free_parameter_file, results_file, time_evolution_type_file]

        with ZipFile(filepath, 'w') as zipfile:
            for file in files:
                filepath = file.name
                filename = basename(filepath)
                zipfile.write(filepath, filename)
        zipfile.close()

        for file in files:
            remove(file.name)
>>>>>>> 2c004c4b
<|MERGE_RESOLUTION|>--- conflicted
+++ resolved
@@ -1,9 +1,12 @@
-<<<<<<< HEAD
-import pickle
-from typing import Dict, List, Tuple, Union
+import itertools
+from os import remove
+from os.path import basename, dirname, join
+from typing import Dict, Iterable, List, Tuple, Union
+from zipfile import ZipFile
 
 import dill
 import numpy as np
+import yaml
 from numpy import ndarray
 from scipy import fft, signal
 from scipy.stats import stats
@@ -12,7 +15,7 @@
 from sympy.utilities.lambdify import lambdify
 
 from Function import Model
-from macros import commonElement
+from macros import commonElement, recursiveMethod
 
 
 class Results:
@@ -36,7 +39,7 @@
         They are reused after their initial calculation.
     """
 
-    def __init__(self, model: Model, free_parameter_values: Dict[str, ndarray]):
+    def __init__(self, model: Model, free_parameter_values: Dict[str, ndarray], results: dict = None):
         """
         Constructor for :class:`~Results.Results`
 
@@ -45,8 +48,9 @@
             Key is name of free parameter.
             Value is possible values for free parameter.
         """
-        self.results = {}
+        self.results = {} if results is None else results
         self.model = model
+        self.general_function_expressions = {}
         self.free_parameter_values = free_parameter_values
         self.general_equilibrium_expressions = {}
 
@@ -77,22 +81,30 @@
         """
         return list(self.free_parameter_values.keys())
 
-    def getFreeParameterValues(self, names: Union[str, List[str]] = None) -> Union[ndarray, Dict[str, ndarray]]:
+    def getFreeParameterValues(
+            self, names: Union[str, Iterable[str]] = None, output_type: type = list
+    ) -> Union[ndarray, Dict[str, ndarray]]:
         """
         Get values for a free parameter.
         
         :param self: :class:`~Results.Results` to retreive value from
         :param names: name(s) of parameter to retreive values for
-        """
-        if isinstance(names, str):
-            free_parameter_values = self.getFreeParameterValues()
-            return free_parameter_values[names]
-        elif isinstance(names, list):
-            return {name: self.getFreeParameterValues(names=name) for name in names}
-        elif names is None:
-            return self.free_parameter_values
-        else:
-            raise TypeError("names must be str or list")
+        :param output_type: iterable to output as
+            if :paramref:`~Results.Results.getFreeParameterValues.names` is iterable
+        """
+
+        def get(name: str) -> ndarray:
+            """Base method for :meth:`~Results.Results.getFreeParameterValues`"""
+            return self.free_parameter_values[name]
+
+        kwargs = {
+            "args": names,
+            "base_method": get,
+            "valid_input_types": str,
+            "output_type": output_type,
+            "default_args": self.getFreeParameterNames()
+        }
+        return recursiveMethod(**kwargs)
 
     def getFreeParameterSubstitutions(self, index: Union[tuple, Tuple[int, ...]]) -> Dict[Symbol, float]:
         """
@@ -108,18 +120,28 @@
             parameter_values = self.getFreeParameterValues(names=free_parameter_name)
             parameter_value = parameter_values[parameter_index]
             free_parameter_substitutions[Symbol(free_parameter_name)] = parameter_value
-        print(free_parameter_substitutions)
         return free_parameter_substitutions
 
-    def getParameterSubstitutions(self, index: Union[tuple, Tuple[int, ...]], name: str = None) -> Dict[Symbol, float]:
-        """
-        Get substutitions from parameter symbol to parameter value.
+    def getParameterSubstitutions(
+            self,
+            index: Union[tuple, Tuple[int, ...]] = None,
+            name: str = None,
+            include_nonfree: bool = True,
+            include_free: bool = False
+    ) -> Dict[Symbol, float]:
+        """
+        Get substitutions from parameter symbol to parameter value.
 
         :param self: :class:`~Results.Results` to retrieve values from
         :param index: index of free parameters to retrieve free-parameter values from
         :param name: name of function to retrieve parameter names from.
             Returns substitutions for all parameters in model if None.
             Returns substitutions only for parameters in function if str.
+        :param include_free: set True to include substitutions for free parameters.
+            Set False to exclude them.
+            :paramref:`~Results.Results.getParameterSubstitutions.index` must be given if set to True.
+        :param include_nonfree: set True to include substitutions for non-free parameters.
+            Set False to exclude them.
         """
         model = self.getModel()
 
@@ -134,8 +156,16 @@
             }
             parameter_names = function.getFreeSymbols(**kwargs)
 
-        substitutions = model.getParameterSubstitutions(parameter_names, skip_parameters=self.getFreeParameterNames())
-        substitutions.update(self.getFreeParameterSubstitutions(index))
+        substitutions = {}
+        if include_free:
+            substitutions.update(self.getFreeParameterSubstitutions(index))
+        if include_nonfree:
+            nonfree_substitutions = model.getParameterSubstitutions(
+                parameter_names,
+                skip_parameters=self.getFreeParameterNames()
+            )
+            substitutions.update(nonfree_substitutions)
+
         return substitutions
 
     def setEquilibriumExpressions(self, equilibrium_expressions: Dict[Symbol, Expr] = None) -> None:
@@ -151,7 +181,6 @@
         """
         if equilibrium_expressions is None:
             solutions = self.getModel().getEquilibriumSolutions(skip_parameters=self.getFreeParameterNames())
-            solutions = {variable: solution for variable, solution in solutions.items()}
             self.general_equilibrium_expressions = solutions
         else:
             self.general_equilibrium_expressions = equilibrium_expressions
@@ -174,9 +203,26 @@
         else:
             raise TypeError("name must be sp.Symbol or str")
 
-        parameter_substitutions = self.getParameterSubstitutions(index=index, name=name)
+        parameter_substitutions = self.getParameterSubstitutions(index=index)
         simplified_expression = general_expression.subs(parameter_substitutions)
         return simplified_expression
+
+    def getGeneralFunctionExpression(self, name: str) -> Expr:
+        """
+        Get expression for function, with values for non-free parameter substituted in.
+
+        :param self: :class:`~Results.Results` to retrieve expression from
+        :param name: name of function to retrieve expression for
+        """
+        try:
+            expression = self.general_function_expressions[name]
+        except KeyError:
+            expression = self.getModel().getFunctions(names=name).getExpression(generations=0)
+            parameter_substitutions = self.getParameterSubstitutions(include_free=False)
+            expression = expression.subs(parameter_substitutions)
+            self.general_function_expressions[name] = expression
+
+        return expression
 
     def resetResults(self) -> None:
         """
@@ -198,11 +244,13 @@
         expression_sub = expression.subs(self.getParameterSubstitutions(index=index, name=name))
 
         variables = self.getModel().getVariables(time_evolution_types="Temporal")
-        function_lambda = lambdify((Symbol('t'), tuple(variables)), expression_sub, "numpy")
-        variable_names = [str(variable) for variable in variables]
-        temporal_results = self.getResultsOverTime(index, names=variable_names)
-        times = self.getResultsOverTime(index, names='t')
-        results = [function_lambda(times[i], temporal_results[i]) for i in range(len(times))]
+        expression_lambda = lambdify([[Symbol('t'), *variables]], expression_sub, modules=["numpy", "scipy"])
+        variable_names = list(map(str, variables))
+        temporal_results = self.getResultsOverTime(index, quantity_names=variable_names)
+        times = self.getResultsOverTime(index, quantity_names='t')
+        times = times.reshape((1, times.size))
+        arguments = np.append(times, temporal_results, axis=0)
+        results = expression_lambda(arguments)
         return np.array(results)
 
     def getFunctionResults(self, index: Union[tuple, Tuple[int]], name: str) -> ndarray:
@@ -213,26 +261,15 @@
         :param index: index of parameter value for free parameter
         :param name: name of function to retrieve results ofZ
         """
-        model = self.getModel()
-        function = model.getFunctions(names=name)
-        expression = function.getExpression(generations="all")
-
-        substitutions = {}
-        function_variables = set(function.getFreeSymbols(species="Variable", generations="all"))
-        equilibrium_variables = set(model.getVariables(time_evolution_types="Equilibrium"))
-        if commonElement(function_variables, equilibrium_variables):
-            substitutions.update(model.getEquilibriumSolutions())
-
-        constant_variables = set(model.getVariables(time_evolution_types="Constant"))
-        if commonElement(function_variables, constant_variables):
-            substitutions.update(model.getConstantSubstitutions())
-
-        derivative_function_variables = set(model.getVariables(time_evolution_types="Function"))
-        if commonElement(function_variables, derivative_function_variables):
-            substitutions.update(model.getFunctionSubstitutions())
-
-        expression = expression.subs(substitutions)
-        updated_results = self.getSubstitutedResults(index, expression)
+        expression = self.getGeneralFunctionExpression(name)
+        parameter_substitutions = self.getParameterSubstitutions(index, include_nonfree=False, include_free=True)
+        expression = expression.subs(parameter_substitutions)
+
+        free_symbols = expression.free_symbols
+        free_symbol_names = list(map(str, free_symbols))
+        expression_lambda = lambdify([free_symbols], expression, modules=["numpy", "scipy"])
+        substitutions_results = self.getResultsOverTime(index=index, quantity_names=free_symbol_names)
+        updated_results = expression_lambda(substitutions_results)
         return updated_results
 
     def getEquilibriumVariableResults(self, index: Union[tuple, Tuple[int]], name: str) -> ndarray:
@@ -255,7 +292,7 @@
         :param name: name of variable to retrieve results of
         """
         initial_condition = self.getModel().getDerivativesFromVariableNames(names=name).getInitialCondition()
-        results = np.repeat(initial_condition, len(self.getResultsOverTime(index, 't')))
+        results = np.repeat(initial_condition, self.getResultsOverTime(index, 't').size)
         return results
 
     def getOscillationFrequency(
@@ -293,646 +330,6 @@
         """
         calculation_method = calculation_method.lower()
         condensing_method = condensing_method.lower()
-        results = self.getResultsOverTime(index=index, names=name, **kwargs)
-        times = self.getResultsOverTime(index=index, names='t', **kwargs)
-
-        if "separation" in calculation_method:
-            if "max" in calculation_method or "min" in calculation_method:
-                time_to_frequency = lambda initial_time, final_time: 1 / (final_time - initial_time)
-            elif "extrema" in calculation_method:
-                time_to_frequency = lambda initial_time, final_time: 0.5 / (final_time - initial_time)
-            else:
-                raise ValueError("separation method must include maxima, minima, xor extrema")
-
-            extrema_indicies = np.array([], dtype=np.int32)
-            if "max" in calculation_method or "extrema" in calculation_method:
-                maxima_indicies = signal.find_peaks(results)[0]
-                extrema_indicies = np.append(extrema_indicies, maxima_indicies)
-            if "min" in calculation_method or "extrema" in calculation_method:
-                minima_indicies = signal.find_peaks(-results)[0]
-                extrema_indicies = np.append(extrema_indicies, minima_indicies)
-            extrema_times = times[extrema_indicies]
-            frequencies = np.array(
-                [time_to_frequency(extrema_times[i], extrema_times[i + 1]) for i in range(len(extrema_times) - 1)]
-            )
-        elif "max" in calculation_method and "fourier" in calculation_method:
-            harmonic_count = int(calculation_method.split('_')[-1])
-            print('1', harmonic_count)
-            time_count = len(times)
-            time_resolution = (times[-1] - times[0]) / (time_count - 1)
-            fourier_results, frequencies = abs(fft.rfft(results)), fft.rfftfreq(time_count, time_resolution)
-
-            maxima_indicies = signal.find_peaks(fourier_results)[0]
-            if len(maxima_indicies) >= 1:
-                harmonic_frequencies = frequencies[maxima_indicies]
-                harmonic_frequencies = np.insert(harmonic_frequencies, 0, 0)
-                n_harmonic_frequencies = harmonic_frequencies[:harmonic_count]
-                frequencies = np.array(
-                    [n_harmonic_frequencies[i + 1] - n_harmonic_frequencies[i] for i in
-                        range(len(n_harmonic_frequencies) - 1)]
-                )
-            else:
-                frequencies = np.array([])
-        elif "autocorrelation" in calculation_method:
-            results_count = results.size
-            correlation = signal.correlate(results, results, mode="same")[results_count // 2:]
-            lags = signal.correlation_lags(results_count, results_count, mode="same")[results_count // 2:]
-
-            argrelmax_correlation = signal.argrelmax(correlation)[0]
-            argrelmax_count = argrelmax_correlation.size
-
-            if argrelmax_count >= 1:
-                lag = lags[argrelmax_correlation][0]
-                delta_time = times[1] - times[0]
-                frequencies = np.array([1 / (lag * delta_time)])
-            else:
-                frequencies = np.array([0])
-        else:
-            raise ValueError("invalid calculation method")
-
-        frequency_count = frequencies.size
-        if frequency_count >= 1:
-            if condensing_method == "average":
-                frequency = np.mean(frequencies)
-            elif condensing_method == "maximum":
-                frequency = np.amax(frequencies)
-            elif condensing_method == "minimum":
-                frequency = np.amin(frequencies)
-            elif condensing_method == "initial":
-                frequency = frequencies[0]
-            elif condensing_method == "final":
-                frequency = frequencies[-1]
-            else:
-                raise ValueError("invalid condensing method")
-        else:
-            frequency = 0
-        return frequency
-
-    def getHolderMean(
-            self, index: Union[tuple, Tuple[int]], name: str, order: int = 1, **kwargs
-    ) -> float:
-        """
-        Get Holder mean for results.
-        
-        :param self: :class:`~Results.Results` to retrieve results from
-        :param index: index of results.
-            This is a tuple of indicies.
-            The index of the tuple corresponds to the parameter in free parameters.
-            The index within the tuple corresponds to the value of the parameter in its set of possible values.
-        :param name: name of quantity to retrieve mean for
-        :param order: order of Holder mean
-        :param kwargs: additional arguments to pass into :meth:`~Results.Results.getResultsOverTime`
-        """
-        results = self.getResultsOverTime(index=index, names=name, **kwargs)
-
-        if order == 1:
-            mean = np.mean(results)
-        elif order == 2:
-            mean = np.sqrt(np.mean(results) ** 2)
-        elif order == 0:
-            mean = stats.gmean(results)
-        # elif order == -1: mean = stats.hmean(results)
-        elif np.isinf(order) and np.sign(order) == 1:
-            mean = np.amax(results)
-        elif np.isinf(order) and np.sign(order) == -1:
-            mean = np.amin(results)
-        else:
-            mean = np.mean(results ** order) ** (1 / order)
-
-        return mean
-
-    def getFourierTransform(self, index: Union[tuple, Tuple[int, ...]], name: str):
-        """
-        Get Fourier transform of results.
-        
-        :param self: :class:`~Results.Results` to retreive results from
-        :param index: index of results.
-            This is a tuple of indicies.
-            The index of the tuple corresponds to the parameter in free parameters.
-            The index within the tuple corresponds to the value of the parameter in its set of possible values.
-        :param name: name of quantity to retreive Fourier transform of
-        """
-        original_results = self.getResultsOverTime(index, names=name)
-        # noinspection PyPep8Naming
-        N = len(original_results)
-
-        if name == 't':
-            initial_time, final_time = original_results[0], original_results[-1]
-            time_resolution = (final_time - initial_time) / (N - 1)
-            fourier_results = fft.rfftfreq(N, time_resolution)
-        else:
-            fourier_results = fft.rfft(original_results)
-            fourier_results = abs(fourier_results)
-        return fourier_results
-
-    def getResultsOverTime(
-            self,
-            index: Union[tuple, Tuple[int, ...]],
-            names: Union[str, List[str]] = None,
-            transform_name: str = "None",
-            condensor_name: str = "None",
-            **condensor_kwargs
-    ) -> Union[float, ndarray]:
-        """
-        Get results for variable or function over time.
-        Results are evaluated from simulation.
-        Optionally perform a transformation on the quantity.
-        Optionally condense variable values into one value.
-        
-        __Recursion Base__
-            return results for single variable: names [str]
-
-        :param self: :class:`~Results.Results` to retrieve results from
-        :param index: index of results.
-            This is a tuple of indicies.
-            The index of the tuple corresponds to the parameter in free parameters.
-            The index within the tuple corresponds to the value of the parameter in its set of possible values.
-        :param names: name(s) of variable/function(s) to retrieve results for
-        :param transform_name: transform to perform on results.
-            "Fourier" - Fourier transform.
-        :param condensor_name: analysis to perform on results to reduce into one (or few) floats.
-            "Frequency" - calculate frequency of oscillation
-        """
-        results = self.results[index]
-        if isinstance(names, str):
-            if condensor_name != "None":
-                kwargs = {
-                    "index": index,
-                    "name": names,
-                    "transform_name": transform_name
-                }
-                if condensor_name == "Frequency":
-                    return self.getOscillationFrequency(**kwargs, **condensor_kwargs)
-                elif condensor_name == "Mean":
-                    return self.getHolderMean(**kwargs, **condensor_kwargs)
-                else:
-                    raise ValueError("invalid condensor name")
-
-            if transform_name != "None":
-                if transform_name == "Fourier":
-                    return self.getFourierTransform(index=index, name=names)
-                else:
-                    raise ValueError("invalid transform name")
-
-            try:
-                return results[names]
-            except KeyError:
-                pass
-
-            model = self.getModel()
-
-            if names in model.getVariables(return_type=str):
-                time_evolution_type = model.getDerivativesFromVariableNames(names=names).getTimeEvolutionType()
-                results_handles = {
-                    "Equilibrium": self.getEquilibriumVariableResults,
-                    "Constant": self.getConstantVariableResults,
-                    "Function": self.getFunctionResults
-                }
-                # noinspection PyArgumentList
-                updated_results = results_handles[time_evolution_type](index, names)
-            elif names in model.getFunctionNames():
-                updated_results = self.getFunctionResults(index, names)
-            else:
-                ValueError("names input must correspond to either variable or function when str ")
-
-            # noinspection PyUnboundLocalVariable
-            self.setResults(index, updated_results, names)
-            return updated_results
-        elif isinstance(names, list):
-            kwargs = {
-                "index": index,
-                "transform_name": transform_name
-            }
-            new_results = np.array([self.getResultsOverTime(names=name, **kwargs) for name in names])
-            transpose = new_results.T
-            return transpose
-        elif names is None:
-            return self.getResultsOverTime(index, names=list(results.keys()))
-        else:
-            raise TypeError("names input must be str or list")
-
-    def getResultsOverTimePerParameter(
-            self,
-            index: Union[tuple, Tuple[int]],
-            parameter_name: str,
-            quantity_names: Union[str, List[str]],
-            **kwargs
-    ) -> Tuple[ndarray, ...]:
-        """
-        Get free-parameter values and "averaged" quantity values.
-
-        :param self: :class:`~Results.Results` to retrieve results from
-        :param index: index of results.
-            This is a tuple of indicies.
-            The index of the tuple corresponds to the parameter in free parameters.
-            The index within the tuple corresponds to the value of the parameter in its set of possible values.
-        :param parameter_name: name of free parameter to average quantity results over.
-        :param quantity_names: name of quantity to average results over
-        :param kwargs: additional arguments to pass into :meth:`~Results.Results.getResultsOverTime`
-        :returns: tuple of results.
-            First index gives parameter values.
-            Second-last index gives quantity results; one set of quantity results per index.
-        """
-        if isinstance(quantity_names, str):
-            quantity_names = [quantity_names]
-
-        parameter_index = self.getFreeParameterIndex(parameter_name)
-        parameter_values = self.getFreeParameterValues(names=parameter_name)
-        parameter_stepcount = len(parameter_values)
-        list_index = list(index)
-        new_index = lambda i: tuple(list_index[:parameter_index] + [i] + list_index[parameter_index + 1:])
-
-        results = []
-        for quantity_name in quantity_names:
-            new_results = np.array(
-                [
-                    self.getResultsOverTime(index=new_index(i), names=quantity_name, **kwargs)
-                    for i in range(parameter_stepcount)
-                ]
-            )
-            results.append(new_results)
-        return parameter_values, *tuple(results)
-
-    def setResults(
-            self, index: Union[tuple, Tuple[int]], results: Union[ndarray, Dict[str, ndarray]], name: str = None
-    ) -> None:
-        """
-        Save results from simulation.
-
-        :param self: :class:`~Results.Results` to save results in
-        :param index: index of parameter value for free parameter
-        :param results: results to save at :paramref:`~Results.Results.setResults.index`.
-            This must be a list of floats if name is specified.
-            This must be a dictionary if name is not specified.
-            Key is name of variable.
-            Value is list of floats for variable over time.
-        :param name: name of quantity to set results for
-        """
-        if isinstance(name, str):
-            self.results[index][name] = results
-        elif name is None:
-            self.results[index] = results
-
-    def saveToFile(self, filename: str) -> None:
-        """
-        Save results object (self) into file.
-
-        :param self: :class:`~Results.Results` to save into file
-        :param filename: name of file to save object into
-        """
-        file = open(filename, 'wb')
-        model = self.getModel()
-        save_info = {
-            "results": self.results,
-            "free_parameter_values": self.getFreeParameterValues(),
-            "model_parameters": {
-                parameter.getName(): parameter.getQuantity()
-                for parameter in model.getParameters()
-            },
-            "model_functions": {
-                function_object.getName():
-                    (
-                        function_object.getExpression(),
-                        function_object.getFreeSymbols(),
-                        function_object.instance_arguments
-                    )
-                for function_object in model.getFunctions()
-            }
-        }
-        dill.dump(save_info, file)
-=======
-import itertools
-from os import remove
-from os.path import basename, dirname, join
-from typing import Dict, Iterable, List, Tuple, Union
-from zipfile import ZipFile
-
-import dill
-import numpy as np
-import yaml
-from numpy import ndarray
-from scipy import fft, signal
-from scipy.stats import stats
-from sympy import Expr
-from sympy import Symbol
-from sympy.utilities.lambdify import lambdify
-
-from Function import Model
-from macros import commonElement, recursiveMethod
-
-
-class Results:
-    """
-    This class stores results from an ODE simulation.
-    Minimally, results for temporal variables are required to be set.
-    Other results may be calculated and saved from :class:`~Function.Model` as needed.
-    
-    :ivar results: 2D dictionary of results.
-        First key is indicies of free parameter for current data to present.
-        Second key is name of quantity to retrieve results of.
-        Value is array of quantitiy values over time.
-    :ivar model: :class:`~Function.Model` to calculated results from
-    :ivar free_parameter_values: dictionary of values for free parameters.
-            Key is name of free parameter.
-            Value is possible values for free parameter.
-    :ivar general_equilibrium_expressions: dictionary of symbolic equilibrium expressions.
-        Key is name of variable.
-        Value is symbolic expression.
-        This attribute is so that equilibria only need to be calculated once.
-        They are reused after their initial calculation.
-    """
-
-    def __init__(self, model: Model, free_parameter_values: Dict[str, ndarray], results: dict = None):
-        """
-        Constructor for :class:`~Results.Results`
-
-        :param model: :class:`~Function.Model` to calculate results from
-        :param free_parameter_values: dictionary of values for free parameters.
-            Key is name of free parameter.
-            Value is possible values for free parameter.
-        """
-        self.results = {} if results is None else results
-        self.model = model
-        self.general_function_expressions = {}
-        self.free_parameter_values = free_parameter_values
-        self.general_equilibrium_expressions = {}
-
-    def getModel(self) -> Model:
-        """
-        Get associated :class:`~Function.Model`.
-        
-        :param self: :class:`~Results.Results` to retrieve associated :class:`~Function.Model` from
-        """
-        return self.model
-
-    def getFreeParameterIndex(self, name: str):
-        """
-        Get index of free parameter within collection of free-parameter names.
-        
-        :param self: :class:`~Results.Results` to retreive free-parameter names from
-        :param name: name of free parameter to retreive index of
-        """
-        free_parameter_names = self.getFreeParameterNames()
-        free_parameter_index = free_parameter_names.index(name)
-        return free_parameter_index
-
-    def getFreeParameterNames(self) -> List[str]:
-        """
-        Get names of free parameters.
-
-        :param self: :class:`~Results.Results` to retrieve free-parameter names from
-        """
-        return list(self.free_parameter_values.keys())
-
-    def getFreeParameterValues(
-            self, names: Union[str, Iterable[str]] = None, output_type: type = list
-    ) -> Union[ndarray, Dict[str, ndarray]]:
-        """
-        Get values for a free parameter.
-        
-        :param self: :class:`~Results.Results` to retreive value from
-        :param names: name(s) of parameter to retreive values for
-        :param output_type: iterable to output as
-            if :paramref:`~Results.Results.getFreeParameterValues.names` is iterable
-        """
-
-        def get(name: str) -> ndarray:
-            """Base method for :meth:`~Results.Results.getFreeParameterValues`"""
-            return self.free_parameter_values[name]
-
-        kwargs = {
-            "args": names,
-            "base_method": get,
-            "valid_input_types": str,
-            "output_type": output_type,
-            "default_args": self.getFreeParameterNames()
-        }
-        return recursiveMethod(**kwargs)
-
-    def getFreeParameterSubstitutions(self, index: Union[tuple, Tuple[int, ...]]) -> Dict[Symbol, float]:
-        """
-        Get substitutions for free parameters at index.
-
-        :param self: :class:`~Results.Results` to retrieve substitutions from
-        :param index: index of free parameters to retrieve free-parameter values from
-        """
-        free_parameter_names = self.getFreeParameterNames()
-        free_parameter_substitutions = {}
-        for parameter_location, free_parameter_name in enumerate(free_parameter_names):
-            parameter_index = index[parameter_location]
-            parameter_values = self.getFreeParameterValues(names=free_parameter_name)
-            parameter_value = parameter_values[parameter_index]
-            free_parameter_substitutions[Symbol(free_parameter_name)] = parameter_value
-        return free_parameter_substitutions
-
-    def getParameterSubstitutions(
-            self,
-            index: Union[tuple, Tuple[int, ...]] = None,
-            name: str = None,
-            include_nonfree: bool = True,
-            include_free: bool = False
-    ) -> Dict[Symbol, float]:
-        """
-        Get substitutions from parameter symbol to parameter value.
-
-        :param self: :class:`~Results.Results` to retrieve values from
-        :param index: index of free parameters to retrieve free-parameter values from
-        :param name: name of function to retrieve parameter names from.
-            Returns substitutions for all parameters in model if None.
-            Returns substitutions only for parameters in function if str.
-        :param include_free: set True to include substitutions for free parameters.
-            Set False to exclude them.
-            :paramref:`~Results.Results.getParameterSubstitutions.index` must be given if set to True.
-        :param include_nonfree: set True to include substitutions for non-free parameters.
-            Set False to exclude them.
-        """
-        model = self.getModel()
-
-        if name is None:
-            parameter_names = None
-        else:
-            function = model.getFunctions(names=name)
-            kwargs = {
-                "species": "Parameter",
-                "generations": "all",
-                "return_type": str
-            }
-            parameter_names = function.getFreeSymbols(**kwargs)
-
-        substitutions = {}
-        if include_free:
-            substitutions.update(self.getFreeParameterSubstitutions(index))
-        if include_nonfree:
-            nonfree_substitutions = model.getParameterSubstitutions(
-                parameter_names,
-                skip_parameters=self.getFreeParameterNames()
-            )
-            substitutions.update(nonfree_substitutions)
-
-        return substitutions
-
-    def setEquilibriumExpressions(self, equilibrium_expressions: Dict[Symbol, Expr] = None) -> None:
-        """
-        Set symbolic expressions for equilibrium variables.
-        These expressions are simplified, except variables and free parameters are kept symbolic.
-        Equilibria may be set manually or calculated automatically from the stored :class:`~Function.Model`.
-        
-        :param self: :class:`~Results.Results` to set equilibria for
-        :param equilibrium_expressions: dictionary of equilibria for variables.
-            Key is symbolic variable.
-            Value is symbolic equilibrium expression of variable.
-        """
-        if equilibrium_expressions is None:
-            solutions = self.getModel().getEquilibriumSolutions(skip_parameters=self.getFreeParameterNames())
-            self.general_equilibrium_expressions = solutions
-        else:
-            self.general_equilibrium_expressions = equilibrium_expressions
-
-    def getEquilibriumExpression(self, index: Union[tuple, Tuple[int, ...]], name: Union[Symbol, str]) -> Expr:
-        """
-        Get equilibrium expression for a variable.
-        
-        :param self: :class:`~Results.Results` to retrieve equilibrium from
-        :param index: index of free parameters to retrieve free-parameter values from
-        :param name: name of variable to retrieve equilibrium for
-        """
-        if len(self.general_equilibrium_expressions.keys()) == 0:
-            self.setEquilibriumExpressions()
-
-        if isinstance(name, Symbol):
-            general_expression = self.general_equilibrium_expressions[name]
-        elif isinstance(name, str):
-            general_expression = self.general_equilibrium_expressions[Symbol(name)]
-        else:
-            raise TypeError("name must be sp.Symbol or str")
-
-        parameter_substitutions = self.getParameterSubstitutions(index=index)
-        simplified_expression = general_expression.subs(parameter_substitutions)
-        return simplified_expression
-
-    def getGeneralFunctionExpression(self, name: str) -> Expr:
-        """
-        Get expression for function, with values for non-free parameter substituted in.
-
-        :param self: :class:`~Results.Results` to retrieve expression from
-        :param name: name of function to retrieve expression for
-        """
-        try:
-            expression = self.general_function_expressions[name]
-        except KeyError:
-            expression = self.getModel().getFunctions(names=name).getExpression(generations=0)
-            parameter_substitutions = self.getParameterSubstitutions(include_free=False)
-            expression = expression.subs(parameter_substitutions)
-            self.general_function_expressions[name] = expression
-
-        return expression
-
-    def resetResults(self) -> None:
-        """
-        Reset results to store a new set of them.
-
-        :param self: :class:`~Results.Results` to reset results for
-        """
-        self.results = {}
-
-    def getSubstitutedResults(self, index: Union[tuple, Tuple[int]], expression: Expr, name: str = None) -> ndarray:
-        """
-        Get results from simulation for function, after substituting results from variables.
-
-        :param self: :class:`~Results.Results` to retrieve results from
-        :param index: index of free parameters to retrieve substitutive results at
-        :param expression: function to substitute results into
-        :param name: name of function where expression was derived from
-        """
-        expression_sub = expression.subs(self.getParameterSubstitutions(index=index, name=name))
-
-        variables = self.getModel().getVariables(time_evolution_types="Temporal")
-        expression_lambda = lambdify([[Symbol('t'), *variables]], expression_sub, modules=["numpy", "scipy"])
-        variable_names = list(map(str, variables))
-        temporal_results = self.getResultsOverTime(index, quantity_names=variable_names)
-        times = self.getResultsOverTime(index, quantity_names='t')
-        times = times.reshape((1, times.size))
-        arguments = np.append(times, temporal_results, axis=0)
-        results = expression_lambda(arguments)
-        return np.array(results)
-
-    def getFunctionResults(self, index: Union[tuple, Tuple[int]], name: str) -> ndarray:
-        """
-        Get results from simulation for function.
-
-        :param self: :class:`~Results.Results` to retrieve results from
-        :param index: index of parameter value for free parameter
-        :param name: name of function to retrieve results ofZ
-        """
-        expression = self.getGeneralFunctionExpression(name)
-        parameter_substitutions = self.getParameterSubstitutions(index, include_nonfree=False, include_free=True)
-        expression = expression.subs(parameter_substitutions)
-
-        free_symbols = expression.free_symbols
-        free_symbol_names = list(map(str, free_symbols))
-        expression_lambda = lambdify([free_symbols], expression, modules=["numpy", "scipy"])
-        substitutions_results = self.getResultsOverTime(index=index, quantity_names=free_symbol_names)
-        updated_results = expression_lambda(substitutions_results)
-        return updated_results
-
-    def getEquilibriumVariableResults(self, index: Union[tuple, Tuple[int]], name: str) -> ndarray:
-        """
-        Get results from simulation for variable in equilibrium.
-
-        :param self: :class:`~Results.Results` to retrieve results from
-        :param index: index of parameter value for free parameter
-        :param name: name of variable to retrieve results of
-        """
-        results = self.getSubstitutedResults(index, self.getEquilibriumExpression(index, name))
-        return np.array(results)
-
-    def getConstantVariableResults(self, index: Union[tuple, Tuple[int]], name: str) -> ndarray:
-        """
-        Get results from simulation for constant variable.
-
-        :param self: :class:`~Results.Results` to retrieve results from
-        :param index: index of parameter value for free parameter
-        :param name: name of variable to retrieve results of
-        """
-        initial_condition = self.getModel().getDerivativesFromVariableNames(names=name).getInitialCondition()
-        results = np.repeat(initial_condition, self.getResultsOverTime(index, 't').size)
-        return results
-
-    def getOscillationFrequency(
-            self,
-            index: Union[tuple, Tuple[int]],
-            name: str,
-            calculation_method: str = "autocorrelation",
-            condensing_method: str = "average",
-            **kwargs
-    ) -> float:
-        """
-        Get oscillation frequency for quantity.
-
-        :param self: :class:`~Results.Results` to retrieve quantity results from
-        :param index: index of results.
-            This is a tuple of indicies.
-            The index of the tuple corresponds to the parameter in free parameters.
-            The index within the tuple corresponds to the value of the parameter in its set of possible values.
-        :param name: name of quantity to retrieve frequency for
-        :param calculation_method: method used to calculate frequencies.
-            "maxima_separation" uses peak-to-peak separation of waveform.
-            "minima_separation" uses trough-to-trough separation of waveform.
-            "extrema_separation" uses peaks and troughs separation of waveform.
-            "maxima_fourier_[n]" uses peak-to-peak separation of Fourier transform (i.e. separation of harmonics).
-            This method uses separations for the first n maxima.
-            "autocorrelation" uses autocorrelation of waveform.
-            This method uses the argument of the first local maximum, excluding zero.
-        :param condensing_method: method used to "average" frequencies.
-            "average" uses arithmetic mean of frequencies.
-            "maximum" uses maximum of frequencies.
-            "minimum" uses minium of frequencies.
-            "initial" uses first frequency in frequencies.
-            "final" uses last frequency in frequencies.
-        :param kwargs: additional arguments to pass into :meth:`~Results.Results.getResultsOverTime`
-        """
-        calculation_method = calculation_method.lower()
-        condensing_method = condensing_method.lower()
         results = self.getResultsOverTime(index=index, quantity_names=name, **kwargs)
         times = self.getResultsOverTime(index=index, quantity_names='t', **kwargs)
 
@@ -1273,5 +670,4 @@
         zipfile.close()
 
         for file in files:
-            remove(file.name)
->>>>>>> 2c004c4b
+            remove(file.name)