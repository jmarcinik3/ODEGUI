from __future__ import annotations

import warnings
from collections.abc import KeysView
from functools import partial
from pathlib import Path
from typing import Dict, Iterable, List, Optional, Tuple, Type, Union

import numpy as np
import yaml
from metpy.units import units
from numpy import ndarray
from pint import Quantity
from scipy import optimize
from sympy import Expr
from sympy import Piecewise as spPiecewise
# noinspection PyUnresolvedReferences
from sympy import Symbol, cosh, exp, ln, pi, solve, symbols, var
from sympy.core import function
from sympy.utilities.lambdify import lambdify

from CustomErrors import RecursiveTypeError
from macros import formatQuantity, recursiveMethod, unique


class PaperQuantity:
    """
    Stores information about objects generated from files, for models.

    :ivar name: name of object
    :ivar filestem: stem of file where object was loaded from
    :ivar model: model that contains object
    """

    def __init__(self, name: str, model: Model = None, filestem: str = None) -> None:
        """
        Constructor for :class:`~Function.PaperQuantity`.

        :param name: name of object
        :param model: model that contains object
        :param filestem: stem of file where object was loaded from
        """
        self.name = name
        self.filestem = filestem
        self.model = model

<<<<<<< HEAD

=======
>>>>>>> 0eac8070
    def getName(self, return_type: Type[Union[str, Symbol]] = str) -> str:
        """
        Get name of object.

        :param self: :class:`~Function.PaperQuantity` to retrieve name from
        :param return_type: return type of output.
            Must be str or Symbol.
        """
        if return_type == str:
            return self.name
        elif return_type == Symbol:
            return Symbol(self.name)
        else:
            raise ValueError("invalid return type")

    def getStem(self) -> str:
        """
        Get filestem for file that generated object.

        :param self: :class:`~Function.PaperQuantity` to retrieve filestem from
        """
        return self.filestem

    def getModel(self) -> Model:
        """
        Get :class:`~Function.Model` that contains object.

        :param self: :class:`~Function.PaperQuantity` to retrieve model from
        """
        return self.model

    def setModel(self, model: Model) -> None:
        """
        Set :class:`~Function.Model` that contains object.

        :param self: :class:`~Function.PaperQuantity` to set model for
        :param model: model to set for object
        """
        self.model = model


class Parameter(PaperQuantity):
    """
    Store info pertinent to generate/simulate parameter.

    :ivar name: name of parameter
    :ivar quantity: quantity containing value and unit for parameter
    :ivar model: model that parameter is stored in
    """

    def __init__(self, name: str, quantity: Quantity, **kwargs) -> None:
        """
        Constructor for :class:`~Function.Parameter`.

        :param name: name of parameter
        :param kwargs: additional arguments to pass into :class:`~Function.PaperQuantity`
        """
        super().__init__(name, **kwargs)
        self.quantity = quantity

    def getQuantity(self) -> Quantity:
        """
        Get quantity (value and unit) for parameter.

        :param self: :class:`~Function.Parameter` to retrieve quantity from
        """
        return self.quantity

    def getFunctions(self, **kwargs) -> List[Function]:
        """
        Get functions that rely on parameter.

        :param self: :class:`~Function.Parameter` that :class:`~Function.Function` rely on
        :param kwargs: additional arguments to pass into :meth:`~Function.Function.getFreeSymbols`
        """
        model = self.getModel()
        model_functions = model.getFunctions()
        symbol = Symbol(self.getName())
        functions = [
            function_object
            for function_object in model_functions
            if symbol in function_object.getFreeSymbols(species="Parameter", **kwargs)
        ]
        return functions

    def getSaveInfo(self) -> dict:
        """
        Get sufficient info from parameter for future recreation.

        :param self: :class:`~Function.Parameter` to retrieve info from
        """
        info = {}
        quantity = self.getQuantity()
        info["value"] = quantity.magnitude
        info["unit"] = str(quantity.units)
        return info


class Model:
    """
    Container for Function and Parameter objects.
    
    :ivar functions: dictionary of functions in model.
        Key is name of function.
        Value is Function object for function.
    :ivar parameters: dictionary of parameters in model.
        Key is name of parameter.
        Value if Parameter object for parameter.
    """

    def __init__(
            self,
            functions: List[Function] = None,
            parameters: List[Parameter] = None,
    ) -> None:
        """
        Constructor for :class:`~Function.Model`.
        
        :param functions: functions to initially include in model
        :param parameters: parameters to initially include in model
        """
        self.functions = {}
        self.parameters = {}
        if parameters is not None:
            self.addPaperQuantities(parameters)
        if functions is not None:
            self.addPaperQuantities(functions)

    def addPaperQuantities(self, quantity_objects: Union[PaperQuantity, List[PaperQuantity]]) -> None:
        """
        Add Function object(s) to model.
        Set self as model for Function object(s).

        :param self: :class:`~Function.Model` to add function to
        :param quantity_objects: function(s) to add to model
        """

        def add(quantity_object) -> None:
            """Base method for :meth:`~Function.Model.addPaperQuantities`"""
            if isinstance(quantity_object, Function):
                if quantity_object not in self.getFunctions():
                    name = quantity_object.getName()
                    if name in self.getFunctionNames():
                        print(f"Overwriting {name:s}={quantity_object.getExpression():} into model")
                        del self.functions[name]
                    if quantity_object.isParameter():
                        print(f"Overwriting function {name:s}={quantity_object.getExpression():} as parameter")
                    elif name in self.getParameterNames():
                        print(f"Overwriting parameter {name:s} as function {name:s}={quantity_object.getExpression():}")
                        del self.parameters[name]
                    if not quantity_object.isParameter():
                        self.functions[name] = quantity_object

            elif isinstance(quantity_object, Parameter):
                name = quantity_object.getName()
                quantity = quantity_object.getQuantity()
                if name in self.getFunctionNames():
                    print(f"Overwriting function {name:s} as parameter {name:s}={formatQuantity(quantity)}")
                    del self.functions[name]
                elif name in self.getParameterNames():
                    print(f"Overwriting parameter {name:s}={formatQuantity(quantity):s} into model")
                self.parameters[name] = quantity_object

            if quantity_object.getModel() is not self:
                quantity_object.setModel(self)

        kwargs = {
            "base_method": add,
            "args": quantity_objects,
            "valid_input_types": (Function, Parameter),
            "output_type": list
        }
        return recursiveMethod(**kwargs)

    def getParameterNames(self):
        """
        Get names of parameters stored in model.

        :param self: :class:`~Function.Model` to retrieve names from
        """
        return list(self.parameters.keys())

    def getFunctionNames(self) -> Union[str, List[str]]:
        """
        Get names of stored functions in order added.

        :param self: :class:`~Function.Model` to retrieve names from
        """
        return list(self.functions.keys())

    def getParameters(self, names: Union[str, List[str]] = None) -> Union[Parameter, List[Parameter]]:
        """
        Get parameter object stored in model.

        :param self: :class:`~Function.Model` to retrieve parameter(s) from
        :param names: name(s) of parameter(s) to retrieve.
            Defaults to all parameters.
        """

        def get(name: str) -> Parameter:
            """Base method for :meth:`~Function.Model.getParameters`"""
            return self.parameters[name]

        kwargs = {
            "base_method": get,
            "args": names,
            "valid_input_types": str,
            "output_type": list,
            "default_args": self.getParameterNames()
        }
        return recursiveMethod(**kwargs)

    def getParameterQuantites(self, names: Union[str, List[str]] = None) -> Union[Quantity, Dict[str, Quantity]]:
        """
        Get parameter quantities stored in model.
        
        __Recursion Base__
            return single parameter: names [str]

        :param self: :class:`~Function.Model` to retrieve parameter(s) from
        :param names: name(s) of parameter(s) to retrieve
        :returns: Quantity for parameter if :paramref:~Function.Model.getParameters.names` is str.
            List of quantities if :paramref:~Function.Model.getParameters.names` is list.
        """

        def get(name: str) -> Quantity:
            """Base method for :meth:`~Function.Model.getParameterQuantities`"""
            parameter = self.getParameters(names=str(name))
            quantity = parameter.getQuantity()
            return quantity

        kwargs = {
            "base_method": get,
            "args": names,
            "valid_input_types": str,
            "output_type": dict,
            "default_args": self.getParameterNames()
        }
        return recursiveMethod(**kwargs)

    def getFunctions(
            self,
            names: Union[str, List[str]] = None,
            filter_type: Type[Union[Derivative, Dependent, Independent, Piecewise, NonPiecewise]] = None
    ) -> Union[Function, List[Function]]:
        """
        Get functions stored in model.

        __Recursion Base__
            return single function if compatible with filter type: names [None]

        :param self: :class:`~Function.Model` to retrieve function(s) from
        :param names: name(s) of function(s) to retrieve
        :param filter_type: only retrieve function(s) of this class, acts as a filter
        """
        if isinstance(names, str):
            function_object = self.functions[names]
            if filter_type is None or isinstance(function_object, filter_type):
                return function_object
            else:
                raise TypeError(f"names input must correspond to {filter_type:s}")
        elif isinstance(names, list):
            functions = [self.getFunctions(names=name) for name in names]
            if filter_type is None:
                return functions
            else:
                return [function_object for function_object in functions if isinstance(function_object, filter_type)]
        elif names is None:
            return self.getFunctions(names=self.getFunctionNames(), filter_type=filter_type)
        else:
            raise RecursiveTypeError(names)

    def loadFunctionsFromFiles(self, ymls: Union[str, List[str]]) -> None:
        """
        Add functions to model by parsing through YML file.

        :param self: :class:`~Function.Model` to add function(s) to
        :param ymls: name(s) of YML file(s) to retrieve function info from
        """
        if isinstance(ymls, str):
            ymls = [ymls]

        for yml in ymls:
            generateFunctionsFromFile(yml, model=self)

    def loadParametersFromFiles(self, ymls: Union[str, List[str]]) -> None:
        """
        Add parameters to model by parsing through YML file.

        :param self: :class:`~Function.Model` to add function(s) to
        :param ymls: name(s) of YML file(s) to retrieve parameter info from
        """
        if isinstance(ymls, str):
            ymls = [ymls]

        for yml in ymls:
            generateParametersFromFile(yml, model=self)

    def saveQuantitiesToFile(self, filename: str, specie: str) -> None:
        """
        Save quantity object stored in model into YML file for future retrieval.

        :param self: :class:`~Function.Model` to retrieve parameters from
        :param filename: name of file to save parameters into
        :param specie: specie of quantity object to save info for.
            Must be "Parameter" or "Function".
        """
        if specie == "Parameter":
            quantity_objects: Iterable[Parameter] = self.getParameters()
        elif specie == "Function":
            quantity_objects: Iterable[Function] = self.getFunctions()
        else:
            raise ValueError("invalid value for specie")

        save_info = {}
        for quantity_object in quantity_objects:
            name = quantity_object.getName()
            filestem = quantity_object.getStem()
            if isinstance(filestem, str):
                if filestem not in save_info.keys():
                    save_info[filestem] = []
                save_info[filestem].append(name)
            else:
                save_info[name] = quantity_object.getSaveInfo()

        file = open(filename, 'w')
        yaml.dump(save_info, file)

    def saveFunctionsToFile(self, *args, **kwargs) -> None:
        """
        Save functions stored in model into YML file for future retrieval.

        :param self: :class:`~Function.Model` to retrieve functions from
        :param args: required arguments to pass into :meth:`~Function.Model.SaveQuantitiesToFile`
        :param kwargs: additional arguments to pass into :meth:`~Function.Model.SaveQuantitiesToFile`
        """
        self.saveQuantitiesToFile(*args, **kwargs, specie="Function")

    def saveParametersToFile(self, *args, **kwargs) -> None:
        """
        Save parameters stored in model into YML file for future retrieval.
        
        :param self: :class:`~Function.Model` to retrieve parameters from
        :param args: required arguments to pass into :meth:`~Function.Model.SaveQuantitiesToFile`
        :param kwargs: additional arguments to pass into :meth:`~Function.Model.SaveQuantitiesToFile`
        """
        self.saveQuantitiesToFile(*args, **kwargs, specie="Parameter")

    def saveTimeEvolutionTypesToFile(self, filename: str) -> None:
        """
        Save time-evolution types stored in model into YML file for future retrieval.

        :param self: :class:`~Function.Model` to retrieve time-evolution types from
        :param filename: name of file to save time-evolution types into
        """
        derivatives = self.getDerivatives()
        time_evolution_types = {
            str(derivative.getVariable()): derivative.getTimeEvolutionType()
            for derivative in derivatives
        }
        file = open(filename, 'w')
        yaml.dump(time_evolution_types, file)

    def getDerivatives(self, time_evolution_types: Union[str, List[str]] = None) -> List[Derivative]:
        """
        Get stored derivatives of given time-evolution type(s).
        
        __Recursion Base__
            get derivatives of single time-evolution type: time_evolution_types [str]
            get all derivatives: time_evolution_types [None]

        :param self: :class:`~Function.Model` to retrieve derivative(s) from
        :param time_evolution_types: only retrieve derivatives of this type(s), acts as an optional filter
        """
        if isinstance(time_evolution_types, str):
            filtered_derivatives = [
                derivative
                for derivative in self.getFunctions(filter_type=Derivative)
                if derivative.getTimeEvolutionType() == time_evolution_types
            ]
            return filtered_derivatives
        elif isinstance(time_evolution_types, list):
            derivatives = [
                derivative
                for time_evolution_type in time_evolution_types
                for derivative in self.getDerivatives(time_evolution_types=time_evolution_type)
            ]
            return derivatives
        elif time_evolution_types is None:
            # noinspection PyTypeChecker
            derivatives: List[Derivative] = self.getFunctions(filter_type=Derivative)
            return derivatives
        else:
            raise RecursiveTypeError(time_evolution_types)

    def getEquilibriumSolutions(
            self,
            names: Union[str, List[str]] = None,
            substitute_parameters: bool = True,
            skip_parameters: Union[str, List[str]] = None,
            substitute_constants: bool = True,
            substitute_functions: bool = True
    ) -> Dict[Symbol, Expr]:
        """
        Get equilibria solutions from derivatives, to substitute into variables.

        :param self: :class:`~Function.Model` to solve for equilibrium solution(s) in
        :param names: name(s) of function(s) to solve for simulatenous equilibrium of
        :param substitute_parameters: set True to substitute numerical values in for all parameters.
            Set false otherwise
        :param skip_parameters: name(s) of parameter(s) to skip substitution for.
            Only called if :paramref:`~Function.Model.getEquilibriumSolutions.substitute_parameters` is set True.
        :param substitute_constants: set True to substitute numerical values in for all constant derivative.
            Set False to leave them as symbolic variables.
        :param substitute_functions: set True to substitute corresponding expressions for function-type derivatives.
            Set False to leave them as symbolic variables.
        :returns: Dictionary of substitutions.
            Key is symbolic variable to replace.
            Value is equilibrium expression to substitute into variable.
        """
        if skip_parameters is None:
            skip_parameters = []

        if isinstance(names, (str, list)):
            equilibria = self.getFunctions(names=names)
            if not all([isinstance(function_object, Derivative) for function_object in equilibria]):
                raise TypeError("names must correspond to Derivative stored in Model")
        elif names is None:
            equilibria = self.getDerivatives(time_evolution_types="Equilibrium")
        else:
            raise RecursiveTypeError(names)

        equilibrium_count = len(equilibria)
        if equilibrium_count == 0:
            return {}
        elif equilibrium_count >= 1:
            equilibrium_variables = list(map(Derivative.getVariable, equilibria))
            equilibrium_derivatives = [equilibrium.getExpression(generations="all") for equilibrium in equilibria]

            bk_probs = list(symbols("pC0 pC1 pC2 pO2 pO3"))
            if set(bk_probs).issubset(set(equilibrium_variables)):
                equilibrium_derivatives.append(sum(bk_probs) - 1)
            solutions = solve(equilibrium_derivatives, equilibrium_variables)

            substitutions = {}
            if substitute_functions:
                kwargs = {
                    "substitute_parameters": substitute_parameters,
                    "skip_parameters": skip_parameters,
                    "substitute_constants": substitute_constants
                }
                substitutions.update(self.getFunctionSubstitutions(**kwargs))
            if substitute_parameters:
                parameter_names = unique(
                    [
                        parameter
                        for equilibrium in equilibria
                        for parameter in
                        equilibrium.getFreeSymbols(species="Parameter", generations="all", return_type=str)
                        if parameter not in skip_parameters
                    ]
                )
                substitutions.update(self.getParameterSubstitutions(parameter_names))
            if substitute_constants:
                substitutions.update(self.getConstantSubstitutions())

            solutions = {
                variable: solution.subs(substitutions)
                for variable, solution in solutions.items()
            }
            return solutions

    def getEquilibriumFunction(
            self,
            name: str,
            substitute_parameters: bool = True,
            skip_parameters: Union[str, List[str]] = None,
            substitute_constants: bool = True,
            substitute_functions: bool = True
    ) -> Expr:
        """
        Get equilibrium function corresponding to derivative, to substitute into variable.

        :param self: :class:`~Function.Model` to solve for equilibrium solution in
        :param name: name of variable to retrieve equilibrium expression of
        :param substitute_parameters: set True to substitute numerical values in for all parameters.
            Set false otherwise
        :param skip_parameters: name(s) of parameter(s) to skip substitution for.
            Only called if :paramref:`~Function.Model.getEquilibriumSolutions.substitute_parameters` is set True.
        :param substitute_constants: set True to substitute numerical values in for all constant derivative.
            Set False to leave them as symbolic variables.
        :param substitute_functions: set True to substitute corresponding expressions for function-type derivatives.
            Set False to leave them as symbolic variables.
        """
        equilibria = self.getEquilibriumSolutions(
            substitute_parameters=substitute_parameters,
            skip_parameters=skip_parameters,
            substitute_constants=substitute_constants,
            substitute_functions=substitute_functions
        )
        function_object = self.getDerivativesFromVariableNames(names=name)
        equilibrium = equilibria[function_object.getVariable()]
        return equilibrium

    def getFunctionSubstitutions(
            self,
            names: Union[str, List[str]] = None,
            substitute_parameters: bool = True,
            skip_parameters: Union[str, List[str]] = None,
            substitute_constants: bool = True
    ) -> Dict[Symbol, Expr]:
        """
        Get functions to substitute into variables.
        
        :param self: :class:`~Function.Model` to retrieve functions from
        :param names: name(s) of variable(s) to retrieve function for
        :param substitute_parameters: set True to substitute numerical values in for all parameters.
            Set False to leave them as symbolic variables.
        :param skip_parameters: name(s) of parameter(s) to skip substitution for.
            Only called if :paramref:`~Function.Model.getFunctionSubstitutions.substitute_parameters` is set True.
        :param substitute_constants: set True to substitute numerical values in for all constant derivative.
            Set False to leave them as symbolic variables.
        """
        if skip_parameters is None:
            skip_parameters = []
        if names is None:
            names = self.getVariables(time_evolution_types="Function", return_type=str)

        variable_count = len(names)
        if variable_count == 0:
            return {}
        elif variable_count >= 1:
            functions = self.getFunctions(names=names)
            getExpression = partial(Function.getExpression, generations="all")
            expressions = list(map(getExpression, functions))
            variables = list(map(Symbol, names))

            substitutions = {}
            if substitute_parameters:
                parameter_names = unique(
                    [
                        parameter_name
                        for function_object in functions
                        for parameter_name in
                        function_object.getFreeSymbols(species="Parameter", generations="all", return_type=str)
                        if parameter_name not in skip_parameters
                    ]
                )
                substitutions.update(self.getParameterSubstitutions(parameter_names))
            if substitute_constants:
                substitutions.update(self.getConstantSubstitutions())

            expressions = [expression.subs(substitutions) for expression in expressions]
            function_substitutions = {variables[i]: expressions[i] for i in range(variable_count)}
            return function_substitutions

    def getConstantSubstitutions(self, names: Union[str, List[str]] = None) -> Dict[Symbol, Expr]:
        """
        Get constants to substitute into variables.

        :param self: :class:`~Function.Model` to retrieve constant derivative(s) from
        :param names: name(s) of constant derivative(s) to substitute numerical constants in for
        """
        if isinstance(names, (str, list)):
            constant_functions = self.getFunctions(names=names)
            for function_object in constant_functions:
                if not isinstance(function_object, Derivative):
                    raise TypeError("names must correspond to Derivative stored in Model")
        elif names is None:
            constant_functions = self.getDerivatives(time_evolution_types="Constant")
        else:
            raise RecursiveTypeError(names)
        constant_count = len(constant_functions)
        if constant_count == 0:
            return {}
        elif constant_count >= 1:
            substitutions = {
                function_object.getVariable():
                    function_object.getInitialCondition()
                for function_object in constant_functions
            }
            return substitutions

    def getParameterSubstitutions(
            self, names: Union[str, List[str]] = None, skip_parameters: Union[str, List[str]] = None
    ) -> Dict[Symbol, float]:
        """
        Get parameter values to substitute into parameters.

        :param names: name(s) of parameter to include in substitutions.
            Defaults to all parameters in model.
        :param skip_parameters: name(s) of parameter(s) to skip substitution for
        """
        if skip_parameters is None:
            skip_parameters = []
        quantities = self.getParameterQuantites(names=names)
        if names is None:
            names = quantities.keys()

        substitutions = {
            Symbol(parameter_name): quantities[parameter_name].to_base_units().magnitude
            for parameter_name in names
            if parameter_name not in skip_parameters
        }
        return substitutions

    def getDerivativeVector(
            self,
            names: List[str] = None,
            substitute_parameters: bool = True,
            skip_parameters: Union[str, List[str]] = None,
            substitute_equilibria: bool = True,
            substitute_constants: bool = True,
            substitute_functions: bool = True,
            lambdified: bool = False
    ) -> Tuple[Union[List[Expr], function], Optional[Dict[Symbol, Expr]]]:
        """
        Get derivative vector corresponding to derivatives in :class:`~Function.Model`

        :param self: :class:`~Function.Model` to retrieve derivative(s) from
        :param names: name(s) of variable(s) ordered in same order derivatives will be returned
        :param substitute_parameters: set True to substitute numerical values in for all parameters.
            Set false otherwise
        :param skip_parameters: name(s) of parameter(s) to skip substitution for.
            Only called if :paramref:`~Function.Model.getDerivativeVector.substitute_parameters` is set True.
        :param substitute_equilibria: set True to substitute equilibrium expressions in for variables in equilibrium.
            Set False to leave them as symbolic variables.
        :param substitute_constants: set True to substitute numerical values in for all constant derivative.
            Set False to leave them as symbolic variables.
        :param substitute_functions: set True to substitute corresponding expresions for function-type derivatives.
            Set False to leave them as symbolic variables.
        :param lambdified: set True to return derivative vector as lambda function handle.
            Set False to return symbolic derivative vector
        :returns: vector of derivatives.
            Uses derivatives in :class:`~Function.Model` to determine derivatives.
            Returned as list of symbolic expressions
            if :paramref:`~Function.Model.getDerivativeVector.lambdified` is set to True.
            Returned as lambda function handle
            if :paramref:`~Function.Model.getDerivativeVector.lambdified` is set to False.
        """
        if skip_parameters is None:
            skip_parameters = []

        use_memory = Function.usingMemory()
        Function.clearMemory()
        Function.setUseMemory(False)

        variable_substitutions = {}
        if substitute_equilibria:
            kwargs = {
                "substitute_parameters": substitute_parameters,
                "substitute_constants": substitute_constants,
                "skip_parameters": skip_parameters
            }
            equilibrium_solutions = self.getEquilibriumSolutions(**kwargs)
            variable_substitutions.update(equilibrium_solutions)
        if substitute_constants:
            variable_substitutions.update(self.getConstantSubstitutions())
        if substitute_functions:
            kwargs = {
                "substitute_parameters": substitute_parameters,
                "substitute_constants": substitute_constants,
                "skip_parameters": skip_parameters
            }
            variable_substitutions.update(self.getFunctionSubstitutions(**kwargs))

        kwargs = {
            "skip_parameters": skip_parameters
        }
        parameter_substitutions = self.getParameterSubstitutions(**kwargs) if substitute_parameters else {}

        if names is None:
            temporal_derivatives = self.getDerivatives(time_evolution_types="Temporal")
            getVariable = partial(Derivative.getVariable, return_type=str)
            names = list(map(getVariable, temporal_derivatives))
        else:
            temporal_derivatives = self.getDerivativesFromVariableNames(names=names)

        derivative_vector = []
        for derivative in temporal_derivatives:
            derivative: Union[Derivative, Function]
            expression = derivative.getExpression(generations="all")

            derivative_variables = derivative.getFreeSymbols(species="Variable", generations="all")
            variable_substitution = {
                variable: substitution
                for variable, substitution in variable_substitutions.items()
                if variable in derivative_variables
            }
            derivative_parameters = derivative.getFreeSymbols(species="Parameter", generations="all")
            parameter_substitution = {
                parameter: value
                for parameter, value in parameter_substitutions.items()
                if parameter in derivative_parameters
            }
            expression = expression.subs({**variable_substitution, **parameter_substitution})

            derivative_vector.append(expression)

        Function.setUseMemory(use_memory)
        if lambdified:
            derivative_vector = lambdify((Symbol('t'), tuple(names)), derivative_vector)
        if substitute_equilibria:
            return derivative_vector, equilibrium_solutions
        else:
            return derivative_vector

    def getInitialValues(
            self,
            names: Union[str, List[str]] = None,
            return_type: Type[Union[dict, list, ndarray]] = dict,
            initial_values: Dict[Symbol, float] = None
    ) -> Union[float, List[float], ndarray, dict]:
        """
        Get initial values for variables in model.
        
        :param self: :class:`~Function.Model` to retrieve derivatives from
        :param names: name(s) of variables to retrieve values for
        :param return_type: class type for output.
            Must be dict, list, or ndarray.
            Only called if names is list.
        :param initial_values: dictionary of initial values if already known.
            Key is symbol for variable.
            Value is float for initial value.
        :returns: Initial values for desired variables.
            Dictionary of initial values if return_type is dict
                Key is symbol for variable
                Value is float for initial value.
            List of floats if return_type is list.
            ndarray of float if return_type is ndarray.
        """
        initial_values = {
            derivative.getVariable(): initial_value
            for derivative in self.getDerivatives()
            if isinstance((initial_value := derivative.getInitialCondition()), float)
        }

        if initial_values is None:
            derivatives = self.getDerivatives()

            initial_constant_substitutions = {
                derivative.getVariable(): initial_value
                for derivative in derivatives
                if isinstance((initial_value := derivative.getInitialCondition()), float)
            }

            substitutions = {
                **initial_constant_substitutions, **self.getConstantSubstitutions(), **self.getParameterSubstitutions()
            }

            equilibrium_equations, equilibrium_variables = [], []
            equations_append, variables_append = equilibrium_equations.append, equilibrium_variables.append
            for derivative in derivatives:
                derivative: Union[Derivative, Function]
                if derivative.getInitialCondition() == "Equilibrium":
                    variables_append(derivative.getVariable())
                    equations_append(derivative.getExpression(generations="all").subs(substitutions))

            variable_count = len(equilibrium_variables)
            equations_lambda = lambdify((tuple(equilibrium_variables),), equilibrium_equations)
            initial_guess = np.repeat(0.5, variable_count)
            roots = optimize.root(equations_lambda, initial_guess)
            solutions = {equilibrium_variables[i]: roots.x[i] for i in range(variable_count)}

            initial_values = {**initial_constant_substitutions, **solutions}

        if isinstance(names, str):
            return initial_values[Symbol(names)]
        elif isinstance(names, Symbol):
            return initial_values[names]
        elif isinstance(names, list):
            initial_value = lambda name: self.getInitialValues(names=name, initial_values=initial_values)
            if return_type == list:
                return [initial_value(name) for name in names]
            elif return_type == ndarray:
                return np.array([initial_value(name) for name in names])
            elif return_type == dict:
                return {Symbol(name): initial_value(name) for name in names}
            else:
                raise ValueError("return_type must be list, ndarray, or dict")
        else:
            raise RecursiveTypeError(names, [str, Symbol])

    def getVariables(
            self,
            time_evolution_types: Union[str, List[str]] = None,
            return_type: Type[Union[Symbol, str]] = Symbol
    ) -> Union[List[Symbol], List[str]]:
        """
        Get variables stored in model.
        
        __Recursion Base__
            get symbolic variable associated with single derivative: names [str]

        :param self: :class:`~Function.Model` to retrieve derivative variable(s) from
        :param time_evolution_types: only retrieve derivatives of this type(s), acts as a filter
        :param return_type: class type to return elements in list output as
        """
        if isinstance(time_evolution_types, str):
            derivatives = self.getDerivatives(time_evolution_types=time_evolution_types)
            variables = list(map(Derivative.getVariable, derivatives))
        elif isinstance(time_evolution_types, list):
            variables = [
                self.getVariables(time_evolution_types=time_evolution_type)
                for time_evolution_type in time_evolution_types
            ]
        elif time_evolution_types is None:
            derivatives = self.getDerivatives()
            variables = list(map(Derivative.getVariable, derivatives))
        else:
            raise RecursiveTypeError(time_evolution_types)

        if return_type == Symbol:
            return variables
        elif return_type == str:
            return list(map(str, variables))
        else:
            raise ValueError("return_type must be Symbol or str")

    def getDerivativesFromVariableNames(
            self, names: Union[str, Symbol, List[Union[str, Symbol]]]
    ) -> Union[Derivative, List[Derivative]]:
        """
        Get derivative corresponding to variable name.

        :param self: :class:`~Function.Model` to retrieve derivative(s) from
        :param names: name(s) of variable(s) associated with derivative(s)
        """

        def get(name: str) -> Derivative:
            """Base method for :meth:`~Function.Model.getDerivativesFromVariableNames`"""
            for derivative in self.getDerivatives():
                if derivative.getVariable(return_type=str) == str(name):
                    return derivative
            raise ValueError("names input must correspond to some Derivative stored in Model")

        kwargs = {
            "base_method": get,
            "args": names,
            "valid_input_types": (str, Symbol),
            "output_type": list
        }
        return recursiveMethod(**kwargs)


class Parent:
    """
    Stores properties for Function qua parent.
    
    :ivar instance_arguments: 2-level dictionary of arguments for children functions.
        Firsy key is name of child function.
        Second key is specie of instance arguments.
        Value is list of symbolic arguments to substitute into child.
        Only used for :class:`~Function.Dependent` children.
    """

    def __init__(self, children: Dict[str, Dict[str, Union[Symbol, List[Symbol]]]]) -> None:
        """
        Constructor for :class:`~Function.Parent`.
        
        :param children: 2-level dictionary of info for children function.
            First key is name of child.
            Second key is specie of instance arguments for child.
            Value is symbols for instance arguments.
        """
        self.instance_arguments = {}

        if children is not None:
            if isinstance(children, Child):
                children = [children]
            self.addChildren(children)

    def addChildren(
            self, children: Dict[str, Dict[str, Union[Symbol, List[Symbol]]]]
    ) -> Dict[str, Dict[str, List[Symbol]]]:
        """
        Add info to reference children functions of parent.

        :param self: :class:`~Function.Parent` to add info into
        :param children: dictionary of info to reference children.
            Key is name of child.
            Value is dictionary to pass into :paramref:`~Function.Parent.addChild.arguments`
        :returns: Dictionary of info to reference children.
            Key is name of child.
            Value is dictionary of info output from :meth:`~Function.Parent.addChild`
        """
        return {name: self.addChild(name, arguments) for name, arguments in children.items()}

    def addChild(self, name: str, arguments: Dict[str, List[Symbol]]) -> Dict[str, List[Symbol]]:
        """
        Add info to reference child function of parent.

        :param self: :class:`~Function.Parent` to add info into
        :param name: name of child to add into parent
        :param arguments: dictionary of info to reference child.
            Key is species of instance argument.
            Value is symbol(s) for this species of argument.
        :returns: Dictionary of info to reference child.
            Key is species of instance argument from parent.
            Value is symbol(s) for this species of argument.
        """
        new_child = {
            specie: [instance_argument]
            if isinstance((instance_argument := arguments[specie]), Symbol)
            else instance_argument
            for specie in arguments.keys()
        }
        self.instance_arguments[name] = new_child
        return new_child

    def getChildren(self, names: Union[str, List[str]] = None) -> Union[Function, List[Function]]:
        """
        Get children functions.
        
        __Recursion Base__
            return all children: names [None]

        :param self: parent to retrieve child(s) from
        :param names: name(s) of child(s) to retrieve from parent.
            Defaults to all children.
        """

        self: Function

        def get(name: str) -> Function:
            """Base method for :meth:`~Function.Model.getChildren`"""
            child = self.getModel().getFunctions(names=name)
            return child

        kwargs = {
            "base_method": get,
            "args": names,
            "valid_input_types": str,
            "output_type": list,
            "default_args": self.getChildrenNames()
        }
        return recursiveMethod(**kwargs)

    def getChildrenNames(self) -> List[str]:
        """
        Get names of children functions.
        
        __Recursion Base__
            retrieve name of single parent: functions [Function]
            retrieve names of all parents: functions [None]

        :param self: parent to retrieve child name(s) from
        """
        self: Function
        model = self.getModel()

        free_symbol_names = self.getFreeSymbols(generations=0, substitute_dependents=False, return_type=str)
        dependent_children_names = list(self.instance_arguments.keys())
        instance_argument_function_names = []
        for instance_argument in self.instance_arguments.values():
            try:
                function_names = list(map(str, instance_argument["functions"]))
                independent_function_names = [
                    function_name
                    for function_name in function_names
                    if isinstance(model.getFunctions(names=function_name), Independent)
                ]
                instance_argument_function_names.extend(independent_function_names)
            except KeyError:
                pass

        children_names = dependent_children_names + instance_argument_function_names
        if isinstance(self, Independent):
            self: Function
            model_function_names = model.getFunctionNames()
            model_children_names = [
                name
                for name in free_symbol_names
                if name in model_function_names
            ]
            children_names.extend(model_children_names)

        children_names = unique(children_names)
        return unique(children_names)

    def getInstanceArgumentSpecies(self, name: str) -> List[str]:
        """
        Get all possible species of instance arguments.

        :param self: parent to retrieve instance-argument species from
        :param name: name of child to retrieve instance-argument species for
        """
        return self.instance_arguments[name].keys()

    def getInstanceArguments(self, name: str, specie: str = None) -> Union[Symbol, List[Symbol]]:
        """
        Get instance arguments of given species for function.
        
        __Recursion Base__
            return all instance arguments of given specie: specie [None] and names [None]

        :param self: parent to retrieve instance arguments from
        :param specie: name of instance-argument species to retrieve from parent, acts as an optional filter
        :param name: name of child function to retrieve instance arguments for
        """
        if isinstance(specie, str):
            return self.instance_arguments[name][specie]
        elif specie is None:
            return self.instance_arguments[name]
        else:
            raise TypeError("specie must be str")


class Child:
    """
    Stores properties for Function qua child.
    """

    def __init__(self) -> None:
        """
        Constructor for :class:`~Function.Child`.
        """
        pass

    def getParents(self, names: Union[str, List[str]] = None) -> Union[Function, List[Function]]:
        """
        Get parent functions.
        
        __Recursion Base__
            return single parent: names [str]

        :param self: child to retrieve parent(s) from
        :param names: name(s) of parent(s) to retrieve from child.
            Defaults to all parents.
        """

        self: Function

        def get(name: str) -> Derivative:
            """Base method for :meth:`~Function.Model.getParents`"""
            parents = self.getModel().getFunctions(names=name)
            return parents

        kwargs = {
            "base_method": get,
            "args": names,
            "valid_input_types": str,
            "output_type": list,
            "default_args": self.getParentNames()
        }
        return recursiveMethod(**kwargs)

    def getParentNames(self) -> Union[str, List[str]]:
        """
        Get names of parents.

        :param self: child to retrieve parent name(s) from
        """
        self: Function
        name = self.getName()
        parents = [
            function_object.getName()
            for function_object in self.getModel().getFunctions()
            if name in function_object.getChildrenNames()
        ]
        return parents


class Function(Child, Parent, PaperQuantity):
    """
    Stores pertinent properties relevant to all types of functions.
    
    :ivar name: name of function
    :ivar expression: symbolic expression stored in memory
    :ivar model: model that function is part of
    :ivar is_parameter: True is function is equal to parameter.
        False otherwise.
    """

    use_memory = False
    functions = []

    def __init__(
            self,
            name: str,
            properties: List[str],
            children: Dict[str, Dict[str, Union[Symbol, List[Symbol]]]] = None,
            model: Model = None,
            filestem: str = '',
            **kwargs
    ) -> None:
        """
        Constructor for :class:`~Function.Function`.

        :param properties: properties indicating types consistent with function
        :param children: argument to pass into :meth:`~Function.Parent`
        :param kwargs: extraneous arguments
        """
        Function.functions.append(self)

        Parent.__init__(self, children)
        Child.__init__(self)
        PaperQuantity.__init__(self, name, model=model, filestem=filestem)

        self.memory = {
            "expression": Expr
        }
        self.is_parameter = "Parameter" in properties

    @staticmethod
    def setUseMemory(use: bool) -> None:
        """
        Turn memory for all Functions on/off.

        :param use: set True to enable memore.
            Set False to disable memory.
        """
        Function.use_memory = use

    @staticmethod
    def usingMemory() -> bool:
        """
        Determine whether memory is enabled/disabled.

        :returns: True if memory is enabled.
            False if memory is disabled.
        """
        return Function.use_memory

    @staticmethod
    def clearMemory(functions: List[Function] = None) -> None:
        """
        Clear memory for Function objects.

        :param functions: functions to clear memory for.
            Defaults to all Function objects.
        """
        if functions is None:
            functions = Function.functions
        for function_object in functions:
            function_object.clearExpression()

    def clearExpression(self) -> None:
        """
        Clear memory of expression for Function object.

        :param self: :class:`~Function.Function` to clear memory in
        """
        self.memory["expression"] = None

    def isParameter(self):
        """
        Determine whether function is equal to parameter.

        :param self: :class:`~Function.Function` to determine for
        """
        return self.is_parameter

    def getFreeSymbols(
            self,
            species: str = None,
            return_type: Type[Union[str, Symbol]] = Symbol,
            **kwargs
    ) -> Union[List[str], List[Symbol]]:
        """
        Get symbols in expression for function.
        
        :param self: :class:`~Function.Function` to retrieve symbols from
        :param species: species of free symbol to retrieve, acts as filter.
            Can be "Parameter", "Variable".
            Defaults to all free symbols.
        :param return_type: class type of output.
            Must be either sympy.Symbol or str.
        :param kwargs: additional arguments to pass into
            :meth:`~Function.Piecewise.getExpression` or into :meth:`~Function.NonPiecewise.getExpression`
        """
        free_symbols = list(self.getExpression(**kwargs).free_symbols)
        if species is None:
            free_symbol_names = list(map(str, free_symbols))
        else:
            unfiltered_names = list(map(str, free_symbols))

            model = self.getModel()
            if species == "Parameter":
                model_symbol_names = model.getParameterNames()
            elif species == "Variable":
                model_symbol_names = model.getVariables(return_type=str)
            else:
                raise ValueError(f"invalid species type {species:s}")

            free_symbol_names = [
                free_symbol_name
                for free_symbol_name in unfiltered_names
                if free_symbol_name in model_symbol_names
            ]

        if return_type == str:
            return free_symbol_names
        elif return_type == Symbol:
            return list(map(Symbol, free_symbol_names))
        else:
            raise ValueError("return_type must be Symbol or str")

    def getExpression(self, **kwargs):
        """
        Get expression for function, depends on inherited classes.
        
        :param self: :class:`~Function.Function` to retrieve expression from
        :param kwargs: additional arguments to pass into
            :meth:`~Function.Piecewise.getExpression` or :meth:`~Function.NonPiecewise.getExpression`
        """
        expression_memory = self.memory["expression"]
        if not self.usingMemory() or expression_memory is None or isinstance(self, Dependent):
            if isinstance(self, Piecewise):
                expression = Piecewise.getExpression(self, **kwargs)
            elif isinstance(self, NonPiecewise):
                expression = NonPiecewise.getExpression(self, **kwargs)
            else:
                self: Function
                raise TypeError(f"function {self.getName():s} must inherit either Piecewise or NonPiecewise")
            self: Function
            self.memory["expression"] = expression
            return expression
        elif self.usingMemory() and isinstance(expression_memory, Expr):
            return expression_memory
        else:
            raise ValueError(f"improper expression in memory for {self.getName():s}")


class Derivative:
    """
    Stores properties for function qua derivative.
    
    :ivar variable: variable that derivative is derivative of
    :ivar time_evolution_type: time-evolution type of derivative (e.g. "Temporal", "Equilibrium", "Constant")
    :ivar initial_condition: initial condition value for associated variable
    """

    def __init__(
            self, variable: Union[Symbol, str], time_evolution_type: str = "Temporal", initial_condition: float = 0
    ) -> None:
        """
         Constructor for :class:`~Function.Derivative`.
         
        :param variable: variable that derivative is a derivative of
        :param time_evolution_type: time-evolution type of derivative (e.g. "Temporal", "Equilibrium", "Constant")
        :param initial_condition: initial value of associated variable
        """
        self.variable = None
        self.setVariable(variable)
        self.time_evolution_type = time_evolution_type
        self.setTimeEvolutionType(time_evolution_type)
        self.initial_condition = initial_condition
        self.setInitialCondition(initial_condition)

    def getVariable(self, return_type: Type[Union[Symbol, str]] = Symbol) -> Union[Symbol, str]:
        """
        Get variable that derivative is derivative of.

        :param self: :class:`~Function.Derivative` to retreive variable from
        :param return_type: class type of output.
            Must be either sympy.Symbol or str.
        """
        if return_type == Symbol:
            return self.variable
        elif return_type == str:
            return str(self.variable)
        else:
            raise ValueError("return_type must be sp.Symbol or str")

    def setVariable(self, variable: Union[str, Symbol]) -> None:
        """
        Set variable associated with derivative.
        
        :param self: :class:`~Function.Derivative` associated with variable
        :param variable: variable to associate with derivative
        """
        if isinstance(variable, str):
            self.setVariable(Symbol(variable))
        elif isinstance(variable, Symbol):
            self.variable = variable
        else:
            raise TypeError("variable input must be str of sympy.Symbol")

    def getTimeEvolutionType(self) -> str:
        """
        Get time-evolution type of variable associated with derivative.

        :param self: :class:`~Function.Derivative` to retrieve time-evolution type from
        """
        return self.time_evolution_type

    def setTimeEvolutionType(self, time_evolution_type: str) -> None:
        """
        Set time-evolution type for variable.

        :param self: :class:`~Function.Derivative` to set time-evolution type for
        :param time_evolution_type: time-evolution type to set for variable
        """
        self.time_evolution_type = time_evolution_type

    def getInitialCondition(self) -> Union[str, float]:
        """
        Get initial numerical condition for variable associated with derivative.

        :param self: :class:`~Function.Derivative` to retrieve initial condition from
        :returns: Initial value float if value is provided.
            "Equilibrium" if variable begins in equilibrium with respect to other variables.
        """
        if self.getTimeEvolutionType() == "Equilibrium":
            initial_condition = "Equilibrium"
        else:
            initial_condition = self.initial_condition
        return initial_condition

    def setInitialCondition(self, value: Union[str, float]) -> None:
        """
        Set initial condition or value for variable.

        :param self: :class:`~Function.Derivative` to set initial condition for
        :param value: initial condition to set for variable
        """
        self.initial_condition = value


class Dependent:
    """
    Stores properties for a function that requires input from another function.
    
    :ivar general_arguments: dictionary of arguments to be substituted from another function.
        Key is specie of arguments.
        Value is list of symbols for arguments of specie.
    """

    def __init__(self, arguments: Union[Symbol, List[Symbol]]) -> None:
        """
        Constructor for :class:`~Function.Dependent`.
        
        :param arguments: general arguments to store in function
        """
        self.general_arguments = {}
        self.setGeneralArguments(arguments)

    def setGeneralArguments(
            self,
            arguments: Union[Union[Symbol, List[Symbol]], Dict[str, Union[Symbol, List[Symbol]]]],
            specie: str = None
    ) -> None:
        """
        Format stored general arguments.
        
        __Recursion Base__
            Set attribute for single species: arguments [sympy.Symbol, list of sympy.Symbol] and species [str]
        
        :param self: :class:`~Function.Dependent` to set general arguments for
        :param arguments: Dictionary of argument symbol(s)
            if :paramref:`~Function.Dependent.setGeneralArguments.arguments` is None.
            Key is specie of arguments.
            Value is symbol(s) for argument(s).
            Symbol(s) for argument(s)
            if :paramref:`~Function.Dependent.setGeneralArguments.arguments` is None.
        :param specie: name of specie for arguments
            if :paramref:`~Function.Dependent.setGeneralArguments.arguments` is Symbol or list.
            None
            if :paramref:`~Function.Dependent.setGeneralArguments.arguments` is dictionary.
        """
        if isinstance(specie, str):
            if isinstance(arguments, Symbol):
                self.general_arguments[specie] = [arguments]
            elif isinstance(arguments, list):
                for argument in arguments:
                    if not isinstance(argument, Symbol):
                        raise TypeError("argument must be sympy.Symbol")
                self.general_arguments[specie] = arguments
            elif arguments is None:
                self.general_arguments[specie] = []
            else:
                raise RecursiveTypeError(arguments, Symbol)
        elif specie is None:
            if isinstance(arguments, dict):
                for specie, argument in arguments.items():
                    self.setGeneralArguments(argument, specie)
            else:
                raise TypeError("arguments input must be dict when species input is None")
        else:
            raise TypeError("species input must be str")

    def getGeneralSpecies(self, nested: bool = True) -> List[str]:
        """
        Get species of general arguments for function.
        
        :param self: :class:`~Function.Dependent` to retrieve species from
        :param nested: set True to include species from children (implicit).
            Set False to only include species from self (explicit).
        """
        species = list(self.general_arguments.keys())
        if nested:
            self: Function
            for child in self.getChildren():
                child_species = child.getGeneralSpecies()
                if isinstance(child_species, str):
                    species.append(child_species)
                elif isinstance(child_species, list):
                    species.extend(child_species)
                elif isinstance(child_species, KeysView):
                    species.extend(list(child_species))
                else:
                    raise TypeError(f"species for {child.getName():s} must be str, list, or dict_keys")
        return unique(species)

    def getGeneralArguments(
            self, species: Union[str, List[str]] = None, nested: bool = False
    ) -> Union[List[Symbol], Dict[str, List[Symbol]]]:
        """
        Get general arguments of function.
        
        __Recursion Base__
            return arguments of single species: species [str] and nested [False]
        
        :param self: :class:`~Function.Dependent` to retrieve arguments from
        :param species: specie(s) of arguments to retrieive, acts as an optional filter
        :param nested: set True to include arguments from children (implicit).
            Set False to only include arguments from self (explicit).
        
        :returns: dictionary of arguments if :paramref:`~Function.Dependent.getGeneralArguments.species` is list.
            Key is specie of argument.
            Value is symbols for argument of specie.
            Symbols for argument
            if :paramref:`~Function.Dependent.getGeneralArguments.species` is str.
        """
        if nested:
            general_arguments = self.getGeneralArguments(species=species, nested=False)
            self: Function
            for child in self.getChildren():
                child_general_arguments = child.getGeneralArguments(species=species, nested=True)
                if isinstance(child_general_arguments, Symbol):
                    general_arguments.append(child_general_arguments)
                elif isinstance(child_general_arguments, list):
                    general_arguments.extend(child_general_arguments)
                else:
                    raise RecursiveTypeError(child_general_arguments)
            return general_arguments
        elif not nested:
            if isinstance(species, str):
                general_species = self.getGeneralSpecies(nested=False)
                if species in general_species:
                    return self.general_arguments[species]
                elif species not in general_species:
                    return []
            elif isinstance(species, list):
                return {specie: self.getGeneralArguments(specie) for specie in species}
            elif species is None:
                return {specie: self.getGeneralArguments(specie) for specie in self.getGeneralSpecies()}
            else:
                raise RecursiveTypeError(species)

    def getInstanceArgumentExpressions(self, parent: Function, specie: str) -> List[Expr]:
        """
        Get expressions for instance arguments.
        
        :param self: :class:`~Function.Dependent` to retrieve general arguments from
        :param parent: :class:`~Function.Function` to retrieve instance arguments from
        :param specie: specie of arguments to substitute
        """
        self: Function
        self_name = self.getName()
        if specie == "functions":
            instance_function_symbols = parent.getInstanceArguments(specie=specie, name=self_name)
            instance_names = list(map(str, instance_function_symbols))
            instance_functions = []
            for instance_name in instance_names:
                sibling = parent.getChildren(names=instance_name)
                if isinstance(sibling, Dependent):
                    instance_functions.append(sibling.getInstanceArgumentForm(parent))
                elif isinstance(sibling, Function):
                    instance_functions.append(sibling.getExpression(generations="all"))
                else:
                    raise TypeError(f"sibling for {self_name:s} must be Function")
            return instance_functions
        else:
            return parent.getInstanceArguments(specie=specie, name=self_name)

    def getInstanceArgumentSubstitutions(self, parent: Function, specie: str) -> Dict[Symbol, Expr]:
        """
        Get instance-argument substitutions, to substitute into general arguments.
        
        :param self: :class:`~Function.Dependent` to retrieve general arguments from
        :param parent: :class:`~Function.Function` to retrieve instance arguments from
        :param specie: specie of arguments to substitute
        """
        general_arguments = self.getGeneralArguments(species=specie)
        instance_arguments = self.getInstanceArgumentExpressions(parent, specie)
        return dict(zip(general_arguments, instance_arguments))

    def getInstanceArgumentForm(self, parent: Function) -> Expr:
        """
        Get expression for dependent function, with instance arguments substituted into general arguments.
        
        :param self: :class:`~Function.Dependent` to retrieve general arguments from
        :param parent: :class:`~Function.Function` to retrieve instance arguments from
        """
        self: Function
        expression = self.getExpression(generations="all")
        self: Dependent
        species = self.getGeneralSpecies()
        for specie in species:
            substitutions = self.getInstanceArgumentSubstitutions(parent, specie)
            expression = expression.subs(substitutions)
        return expression


class Independent:
    """
    Stores properties for a function that does not require input from another function.
    """

    def __init__(self) -> None:
        """
        Constructor for :class:`~Function.Independent`.
        """
        pass


class Piecewise:
    """
    Stores info pertaining to piecewise function.
    
    :ivar pieces: function symbols constituting piecewise (pieces)
    :ivar conditions: conditions under which to use each piece
    """

    def __init__(self, pieces: List[Function], conditions: List[str]) -> None:
        """
        Constructor for :class:`~Function.Piecewise`.
        
        :param pieces: symbols for function pieces
        :param conditions: conditions corresponding to function pieces
        """
        if len(pieces) != len(conditions):
            raise ValueError("each function must have exactly one corresponding condition")
        self.pieces = pieces
        self.conditions = list(map(eval, conditions))  # eval() to convert str to bool

    def getConditions(self) -> List[bool]:
        """
        Get conditions, to determine which function piece to use.
        
        :param self: :class:`~Function.Piecewise` to retrieve conditions from
        """
        return self.conditions

    def getPieces(
            self, return_type: Type[Union[str, Symbol, Function]] = Symbol
    ) -> Union[List[str], List[Symbol], List[Function]]:
        """
        Get pieces constituting piecewise function.

        :param self: :class:`~Function.Piecewise` to retrieve constitutes from
        :param return_type: type of output to return list elements as.
        :returns: Names of pieces
            if :paramref:`~Function.Piecewise.getPieces.return_type` is str.
            Symbols for pieces
            if :paramref:`~Function.Piecewise.getPieces.return_type` is Symbol.
            Function objects from :class:`~Function.Model`.
            if :paramref:`~Function.Piecewise.getPieces.return_type` is Function.
        """
        pieces = self.pieces
        if return_type == str:
            piece_names = list(map(str, pieces))
            return piece_names
        elif return_type == Symbol:
            return pieces
        elif return_type == Function:
            piece_names = self.getPieces(return_type=str)
            self: Function
            functions = self.getModel().getFunctions(names=piece_names)
            return functions
        else:
            raise ValueError("invalid return type")

    def getPieceCount(self) -> int:
        """
        Get number of pieces constituting piecewise function.
        
        :param self: :class:`~Function.Piecewise` to retrieve pieces from
        """
        return len(self.pieces)

    def getExpression(self, generations: Union[int, str] = 0, **kwargs) -> spPiecewise:
        """
        Get symbolic piecewise expression.

        :param self: :class:`~Function.Piecewise` to retrieve expression for
        :param generations: see :paramref:`~Function.Function.getExpression.generations`
        :param kwargs: additional arguments to substitute into :meth:`~Function.Function.getExpression`
        """
        if generations == "all":
            functions: List[Function] = self.getPieces(return_type=Function)
            getExpression = partial(Function.getExpression, generations="all", **kwargs)
            pieces = list(map(getExpression, functions))
        elif generations >= 1:
            functions: List[Function] = self.getPieces(return_type=Function)
            getExpression = partial(Function.getExpression, generations=generations - 1, **kwargs)
            pieces = list(map(getExpression, functions))
        elif generations == 0:
            pieces = self.getPieces(return_type=Symbol)
        else:
            raise ValueError("generations must be 'all' or some integer greater than or equal to 0")
        conditions = self.getConditions()
        exprconds = [(pieces[i], conditions[i]) for i in range(self.getPieceCount())]
        return spPiecewise(*exprconds)


class NonPiecewise:
    """
    Stores info pertaining to nonpiecewise (standard) function.
    
    :ivar expression: symbolic expression for function
    """

    def __init__(self, expression: Expr) -> None:
        """
        Constructor for :class:`~Function.NonPiecewise`.

        :param expression: symbolic expression for function
        """
        self.expression = expression

    def getExpression(
            self, parent: Function = None, substitute_dependents: bool = None, generations: Union[int, str] = 0
    ) -> Expr:
        """
        Get symbol expression for function.

        :param self: :class:`~Function.Function` to retrieve expression for
        :param parent: function to retrieve input arguments from.
            Only called if self is Dependent function.
        :param substitute_dependents: set True to substitute all dependents into expression.
            Set False to substitute in accordance with :paramref:`~Function.Function.getExpression.generations`.
            Defaults to False if :paramref:`~Function.Function.getExpression.generations`==0.
            Defaults to True otherwise.
        :param generations: number of generations for children to substitute into expression.
            Set to 0 to retrieve original expression without substitutions.
            Set to positive integer n to substitute n generations of children.
            Set to "all" to substitute all generations of children.
        """
        if isinstance(self, Dependent) and isinstance(parent, Independent):
            parent: Function
            return self.getInstanceArgumentForm(parent)

        if substitute_dependents is None:
            if generations == "all":
                substitute_dependents = True
            elif generations >= 1:
                substitute_dependents = True
            elif generations == 0:
                substitute_dependents = False

        expression = self.expression
        self: Function
        if generations == 0:
            has_model = isinstance(self.getModel(), Model)
            if substitute_dependents:
                if has_model:
                    pass
                else:
                    warnings.warn(f"cannot substitute dependents without associated model for {self.getName():s}")
                    return expression
            else:
                return expression

        for child in self.getChildren():
            child_symbol = child.getName(return_type=Symbol)
            if isinstance(child, Dependent):
                child: Function
                if substitute_dependents:
                    child_expression = child.getExpression(parent=self)
                else:
                    child_expression = child_symbol
            elif isinstance(child, Independent):
                child: Function
                if generations == "all":
                    child_expression = child.getExpression(
                        substitute_dependents=substitute_dependents,
                        generations=generations
                    )
                elif generations >= 1:
                    child_expression = child.getExpression(
                        substitute_dependents=substitute_dependents,
                        generations=generations - 1
                    )
                elif generations == 0:
                    child_expression = child_symbol
                else:
                    raise ValueError("generations must be 'all' or some integer greater than or equal to 0")
            else:
                raise TypeError("child must be of type Dependent xor Independent")
            expression = expression.subs(child_symbol, child_expression)
        return expression


def FunctionMaster(
        name: str,
        expression: Union[Expr, List[Function]],
        inheritance: Tuple[Type[Union[Derivative, Dependent, Independent, Piecewise, NonPiecewise]]] = (),
        **kwargs
) -> Function:
    """
    Generate function object with desired inheritance and properties.

    :param name: name of function
    :param expression: symbol expression/pieces for function
    :param inheritance: classes for Function object to inherit
    :param kwargs: arguments to pass into inheritance classes.
        Key is string name of class.
        Value is dictionary of arguments/parameters to pass into class.
    :returns: Generated function object
    """
    self = type("FunctionCore", (Function, *inheritance), {})(name, **kwargs)

    if Derivative in inheritance:
        Derivative.__init__(self, **kwargs["Derivative"])

    if Dependent in inheritance:
        Dependent.__init__(self, **kwargs["Dependent"])
    elif Independent in inheritance:
        Independent.__init__(self)
    else:
        raise ValueError("Function must inherit either Dependent or Independent")

    if Piecewise in inheritance:
        Piecewise.__init__(self, expression, **kwargs["Piecewise"])
    elif NonPiecewise in inheritance:
        NonPiecewise.__init__(self, expression)
    else:
        raise ValueError("Function must inherit either Piecewise of NonPiecewise")

    return self


def getFunctionInfo(info: dict, model: Model = None) -> dict:
    """
    Get ormatted dictionary of info to generate Function object.

    :param info: 2/3-level dictionary of info directly from file.
        First key is name of function.
        Second key is name of property for function.
        Value is string or 1-level dictionary, which indicates property value.
    :param model: model to associated Function object with
    """

    # noinspection PyShadowingNames
    def getVariables(info: dict) -> List[Symbol]:
        """
        Get symbolic variables for function.

        :param info: info for function
        """
        return var(info["variables"])

    # noinspection PyShadowingNames
    def getParameters(info: dict) -> List[Symbol]:
        """
        Get symbolic parameters for function.

        :param info: info for function
        """
        return var(info["parameters"])

    # noinspection PyShadowingNames
    def getProperties(info: dict) -> List[str]:
        """
        Get properties to give function (e.g. piecewise, dependent)

        :param info: info for function
        """
        return info["properties"]

    # noinspection PyShadowingNames
    def getArguments(info: dict) -> Dict[str, List[Symbol]]:
        """
        Get symbolic general arguments for function.

        :param info: info for function
        """
        arguments = info["arguments"]
        return {key: var(arguments[key]) for key in arguments.keys()}

    # noinspection PyShadowingNames
    def getVariable(info: dict) -> Symbol:
        """
        Get associated variable for derivative.

        :param info: info for function
        """
        return Symbol(info["variable"])

    # noinspection PyShadowingNames
    def getChildren(info: dict) -> dict:
        """
        Get info to connect function with child.
        
        :param info: info for function
        :returns: 2-level dictionary of instance arguments for function into child.
            First key is name of child function.
            Second key is specie of instance arguments.
            Value is symbols for instance arguments.
        """
        children_info = info["children"]
        children_names = list(children_info.keys())
        var(children_names)

        children_dict = {}
        for child_name in children_names:
            if (child_info := children_info[child_name]) is not None:
                children_dict[child_name] = {
                    argument_type: var(child_info[argument_type])
                    for argument_type in child_info.keys()
                }
        return children_dict

    kwargs = {}
    if model is not None:
        kwargs["model"] = model

    info_keys = info.keys()
    if "variables" in info_keys:
        kwargs["variables"] = getVariables(info)
    if "parameters" in info_keys:
        kwargs["parameters"] = getParameters(info)
    if "children" in info_keys:
        kwargs["children"] = getChildren(info)

    properties = getProperties(info)
    kwargs["properties"] = properties
    if "Dependent" in properties:
        kwargs["Dependent"] = {
            "arguments": getArguments(info)
        }
    if "Derivative" in properties:
        kwargs["Derivative"] = {
            "variable": getVariable(info)
        }
    if "Piecewise" in properties:
        kwargs["Piecewise"] = {
            "conditions": info["conditions"]
        }
    return kwargs


def generateFunctionsFromFile(filename: str, **kwargs) -> List[Function]:
    """
    Generate all functions from file.
    
    :param filename: name of file to read functions from
    :param kwargs: additional arguments to pass into :meth:`~Function.generateFunction`
    :returns: Generated functions
    """
    file = yaml.load(open(filename), Loader=yaml.Loader)
    filestem = Path(filename).stem
    return [generateFunction(name, file[name], filestem=filestem, **kwargs) for name in file.keys()]


def generateParametersFromFile(filename: str, **kwargs) -> List[Parameter]:
    """
    Generate all parameter from file.

    :param filename: name of file to read parameters from
    :param kwargs: additional arguments to pass into :meth:`~Function.generateParameter`
    :returns: Generated parameters
    """
    file = yaml.load(open(filename), Loader=yaml.Loader)
    filestem = Path(filename).stem
    return [generateParameter(name, file[name], filestem=filestem, **kwargs) for name in file.keys()]


def getInheritance(
        properties: List[str], name: str = ''
) -> List[Type[Union[Derivative, Dependent, Independent, Piecewise, NonPiecewise]]]:
    """
    Get classes that function must inherit from properties.

    :param properties: properties to determine inheritance
    :param name: name of function, only called when error is thrown
    """
    inheritance = []

    if "Derivative" in properties:
        inheritance.append(Derivative)

    if "Dependent" in properties:
        inheritance.append(Dependent)
    elif "Independent" in properties:
        inheritance.append(Independent)
    else:
        raise ValueError(f"Function {name:s} must have either 'Dependent' or 'Independent' as property")

    if "Piecewise" in properties:
        inheritance.append(Piecewise)
    elif "Piecewise" not in properties:
        inheritance.append(NonPiecewise)
    else:
        raise ValueError(f"Function {name:s} must have either 'Piecewise' or 'NonPiecewise' as property")
    return inheritance


def generateFunction(
        name: str,
        info: Dict[str, Union[str, dict]],
        model: Model = None,
        filestem: str = None
) -> Function:
    """
    Generate Function object.

    :param name: name of function to generate
    :param info: dictionary of info needed to generate function
    :param model: :class:`~Function.Model` to add function into
    :param filestem: stem of filepath where function was loaded form, optional
    :returns: Generated function object
    """
    kwargs = getFunctionInfo(info, model=model)
    kwargs["filestem"] = filestem

    info_keys = info.keys()
    if "form" in info_keys:
        expression = eval(info["form"])
    elif "pieces" in info_keys:
        expression = list(map(Symbol, info["pieces"]))
    else:
        raise ValueError("info from functions_yml file must contain either form or pieces")

    inheritance = getInheritance(kwargs["properties"])
    return FunctionMaster(name, expression, inheritance=tuple(inheritance), **kwargs)


def generateParameter(name: str, info: Dict[str, Union[float, str]], **kwargs) -> Parameter:
    """
    Generate Parameter object.

    :param name: name of function to generate
    :param info: dictionary of info needed to generate function
    :param kwargs: additional arguments to pass into :class:`~Function.Parameter`
    :returns: Generated function object
    """
    value = float(info["value"])
    unit = info["unit"]
    quantity = value * units(unit)
    return Parameter(name, quantity, **kwargs)


def createModel(function_ymls: Union[str, List[str]], parameter_ymls: Union[str, List[str]]) -> Model:
    """
    Create model from YML files.

    :param function_ymls: name(s) of YML file(s) containing info for function
    :param parameter_ymls: name(s) of YML file(s) containing info about parameter values/units
    """
    model = Model()
    model.loadParametersFromFiles(parameter_ymls)
    model.loadFunctionsFromFiles(function_ymls)
    return model


def readQuantitiesFromFiles(
        filepaths: Union[str, List[str]], specie: str, names: Iterable[str] = None
) -> Dict[str, PaperQuantity]:
    """
    Read file containing information about paper quantities.

    :param filepaths: name(s) of file(s) containing information
    :param names: only retrieve quantity objects in this collection of names, acts as filter.
        Defaults to a retrieve all quantity objects.
    :param specie: specie of paper quantity that file(s) contains info for.
        Must be "Parameter" or "Function".
    :returns: Dictionary of paper quantities.
        Key is name of paper quantity.
        Value is quantity object for paper quantity.
    """
    load_all = names is None
    if isinstance(filepaths, str):
        filepaths = [filepaths]

    if specie == "Parameter":
        generate = generateParameter
    elif specie == "Function":
        generate = generateFunction
    else:
        raise ValueError("invalid value for specie")

    quantity_objects = {}
    for filepath in filepaths:
        objects_info = yaml.load(open(filepath, 'r'), Loader=yaml.Loader)
        filestem = Path(filepath).stem
        for name, info in objects_info.items():
            if load_all or name in names:
                quantity_objects[name] = generate(name, info, filestem=filestem)
    return quantity_objects


def readParametersFromFiles(*args, **kwargs) -> Dict[str, Parameter]:
    """
    Read file containing information about parameters.

    :param args: required arguments to pass into :meth:`~Function.readQuantitiesFromFiles`
    :param kwargs: additional arguments to pass into :meth:`~Function.readQuantitiesFromFiles`
    :returns: Dictionary of parameter objects.
        Key is name of parameter.
        Value is parameter object for parameter.
    """
    # noinspection PyTypeChecker
    return readQuantitiesFromFiles(*args, **kwargs, specie="Parameter")


def readFunctionsFromFiles(*args, **kwargs) -> Dict[str, Function]:
    """
    Read file containing information about parameters.

    :param args: required arguments to pass into :meth:`~Function.readQuantitiesFromFiles`
    :param kwargs: additional arguments to pass into :meth:`~Function.readQuantitiesFromFiles`
    :returns: Dictionary of function objects.
        Key is name of function.
        Value is function object for function.
    """
    # noinspection PyTypeChecker
    return readQuantitiesFromFiles(*args, **kwargs, specie="Function")<|MERGE_RESOLUTION|>--- conflicted
+++ resolved
@@ -44,10 +44,6 @@
         self.filestem = filestem
         self.model = model
 
-<<<<<<< HEAD
-
-=======
->>>>>>> 0eac8070
     def getName(self, return_type: Type[Union[str, Symbol]] = str) -> str:
         """
         Get name of object.
